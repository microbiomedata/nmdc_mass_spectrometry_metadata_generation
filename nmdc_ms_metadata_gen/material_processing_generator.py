--- conflicted
+++ resolved
@@ -5,20 +5,20 @@
 import pandas as pd
 from tqdm import tqdm
 
+from nmdc_ms_metadata_gen.data_classes import ProcessGeneratorMap
+from nmdc_ms_metadata_gen.metadata_generator import NMDCMetadataGenerator
+from nmdc_ms_metadata_gen.metadata_input_check import MetadataSurveyor
+from nmdc_ms_metadata_gen.metadata_parser import YamlSpecifier
 from nmdc_ms_metadata_gen.sheet_generator import (
     ChangeSheetGenerator,
     WorkflowSheetGenerator,
 )
-from nmdc_ms_metadata_gen.data_classes import ProcessGeneratorMap
-from nmdc_ms_metadata_gen.metadata_generator import NMDCMetadataGenerator
-from nmdc_ms_metadata_gen.metadata_parser import YamlSpecifier
-from nmdc_ms_metadata_gen.metadata_input_check import MetadataSurveyor
 from nmdc_ms_metadata_gen.utils import output_material_processing_summary, save_to_csv
 
 
 class MaterialProcessingMetadataGenerator(NMDCMetadataGenerator):
     """
-    This class provides functionality for generating material processing steps and processed samples based on an adjusted yaml outline and 
+    This class provides functionality for generating material processing steps and processed samples based on an adjusted yaml outline and
     tracking the final outputs for changesheets (datageneration records exist in mongo) or workflowsheets (no data generation records in mongo)
 
     Parameters
@@ -59,11 +59,7 @@
         self.minting_config_creds = minting_config_creds
         self.sample_specific_info_path = sample_specific_info_path
 
-<<<<<<< HEAD
-    def run(self) -> None:
-=======
-    def run(self, sample_specific_info_path=None) -> nmdc.Database:
->>>>>>> c24c184f
+    def run(self) -> nmdc.Database:
         """
         This main function generates mass spectrometry material processing steps for a given study using a yaml outline and sample specific metadata
 
@@ -163,29 +159,20 @@
                 )
 
         # Output summary and save results
-<<<<<<< HEAD
         output_material_processing_summary(reference_mapping, nmdc_database)
         self.dump_nmdc_database(
             nmdc_database=nmdc_database, json_path=self.database_dump_json_path
         )
         self.validate_nmdc_database(self.database_dump_json_path)
         file_path = self.database_dump_json_path.split(".json")[0]
-=======
-        self.output_summary(reference_mapping, nmdc_database)
-        self.dump_nmdc_database(nmdc_database=nmdc_database)
->>>>>>> c24c184f
         if not output_changesheet.empty:
             save_to_csv(output_changesheet, f"{file_path}_changesheet.csv")
         if not output_workflowsheet.empty:
-<<<<<<< HEAD
             save_to_csv(
                 output_workflowsheet,
                 f"{file_path}_workflowreference.csv",
             )
-=======
-            save_to_csv(output_workflowsheet, f"{self.output_path}_workflowreference")
         return nmdc_database
->>>>>>> c24c184f
 
     def map_final_samples(
         self,
