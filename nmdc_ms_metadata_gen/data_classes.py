from dataclasses import dataclass

"""
This module defines data classes for NMDC (National Microbiome Data Collaborative) type constants.
"""


@dataclass
class NmdcTypes:
    """
    Data class holding NMDC type constants.

    Attributes
    ----------
    Biosample : str
        NMDC type for Biosample.
    MassSpectrometry : str
        NMDC type for Mass Spectrometry.
    MetabolomicsAnalysis : str
        NMDC type for Metabolomics Analysis.
    DataObject : str
        NMDC type for Data Object.
    CalibrationInformation : str
        NMDC type for Calibration Information.
    MetaboliteIdentification : str
        NMDC type for Metabolite Identification.
    NomAnalysis : str
        NMDC type for NOM Analysis.
    OntologyClass : str
        NMDC type for Ontology Class.
    ControlledIdentifiedTermValue : str
        NMDC type for Controlled Identified Term Value.
    TextValue : str
        NMDC type for Text Value.
    GeolocationValue : str
        NMDC type for Geolocation Value.
    TimeStampValue : str
        NMDC type for Timestamp Value.
    QuantityValue : str
        NMDC type for Quantity Value.
    MassSpectrometryConfiguration : str
        NMDC type for Mass Spectrometry Configuration.
    PortionOfSubstance : str
        NMDC type for Portion of Substance.
    MobilePhaseSegment : str
        NMDC type for Mobile Phase Segment.
    ChromatographyConfiguration : str
        NMDC type for Chromatography Configuration.
    Instrument : str
        NMDC type for Instrument.
    Manifest : str
        NMDC type for Manifest.
    Protocol : str
        NMDC type for Protocol.
    ChemicalConversionProcess : str
        NMDC type for Chemical Conversion Process.
    ChromatographicSeparationProcess : str
        NMDC type for Chromatographic Separation Process.
    Pooling : str
        NMDC type for Pooling.
    SubSamplingProcess : str
        NMDC type for Sub Sampling Process.
    Extraction : str
        NMDC type for Extraction.
    ProcessedSample : str
        NMDC type for Processed Sample.
    DissolvingProcess : str
        NMDC type for Dissolving Process.
    """

    Biosample: str = "nmdc:Biosample"
    MassSpectrometry: str = "nmdc:MassSpectrometry"
    MetabolomicsAnalysis: str = "nmdc:MetabolomicsAnalysis"
    DataObject: str = "nmdc:DataObject"
    CalibrationInformation: str = "nmdc:CalibrationInformation"
    MetaboliteIdentification: str = "nmdc:MetaboliteIdentification"
    NomAnalysis: str = "nmdc:NomAnalysis"
    OntologyClass: str = "nmdc:OntologyClass"
    ControlledIdentifiedTermValue: str = "nmdc:ControlledIdentifiedTermValue"
    TextValue: str = "nmdc:TextValue"
    GeolocationValue: str = "nmdc:GeolocationValue"
    TimeStampValue: str = "nmdc:TimestampValue"
    QuantityValue: str = "nmdc:QuantityValue"
    MassSpectrometryConfiguration: str = "nmdc:MassSpectrometryConfiguration"
    PortionOfSubstance: str = "nmdc:PortionOfSubstance"
    MobilePhaseSegment: str = "nmdc:MobilePhaseSegment"
    ChromatographyConfiguration: str = "nmdc:ChromatographyConfiguration"
    Instrument: str = "nmdc:Instrument"
    Protocol: str = "nmdc:Protocol"
    Manifest: str = "nmdc:Manifest"
    ChemicalConversionProcess: str = "nmdc:ChemicalConversionProcess"
    ChromatographicSeparationProcess: str = "nmdc:ChromatographicSeparationProcess"
    Pooling: str = "nmdc:Pooling"
    SubSamplingProcess: str = "nmdc:SubSamplingProcess"
    Extraction: str = "nmdc:Extraction"
    ProcessedSample: str = "nmdc:ProcessedSample"
    DissolvingProcess: str = "nmdc:DissolvingProcess"


@dataclass
class GCMSMetabWorkflowMetadata:
    """
    Data class for holding GCMS metabolomic workflow metadata information.

    Attributes
    ----------
    biosample_id: str
        Identifier for the biosample.s
    nmdc_study : str
        Identifier for the NMDC study.
    processed_data_file : str
        Path or name of the processed data file.
    raw_data_file : str
        Path or name of the raw data file.
    mass_spec_configuration_id : str
        Identifier for the mass spectrometry configuration used.
    lc_config_id: str
        Identifier for the liquid chromatography configuration used.
    instrument_id: str
        Identifier for the instrument used for analysis.
    calibration_id : str
        Identifier for the calibration information used.
    instrument_analysis_start_date: str, optional
        Start date of the instrument analysis.
    instrument_analysis_end_date: str, optional
        End date of the instrument analysis.
    processing_institution : str
        Name of the processing institution. Must be a value from ProcessingInstitutionEnum. OPTIONAL IF processing_institution_generation AND processing_institution_workflow ARE PROVIDED
    processing_institution_generation : str
        Name of the processing institution where the data was generated. Must be a value from ProcessingInstitutionEnum. OPTIONAL IF processing_institution IS PROVIDED
    processing_institution_workflow : str
        Name of the processing institution where the workflow was executed. Must be a value from ProcessingInstitutionEnum. OPTIONAL IF processing_institution IS PROVIDED
    execution_resource : str, optional
        Name of the execution resource. Must be a value from ExecutionResourceEnum.
    raw_data_url : str, optional
        Complete URL for the raw data file. If provided, this takes precedence
        over constructing the URL from base_url + filename.
    manifest_id : str
        Identifier for the manifest associated with this workflow metadata.
    instrument_instance_specifier : str, optional
        Specifier for the instrument instance used in the analysis.
    """

    biosample_id: str
    nmdc_study: str
    processed_data_file: str
    raw_data_file: str
    mass_spec_configuration_id: str
    lc_config_id: str
    instrument_id: str
    calibration_id: str
    instrument_analysis_start_date: str = None
    instrument_analysis_end_date: str = None
    processing_institution: str = None
    processing_institution_generation: str = None
    processing_institution_workflow: str = None
    execution_resource: str = None
    raw_data_url: str = None
    manifest_id: str = None
    instrument_instance_specifier: str = None


@dataclass
class LCMSLipidWorkflowMetadata:
    """
    Data class for holding LC-MS lipidomics workflow metadata information.
    Also used for LC-MS Metabolomics workflows.

    Attributes
    ----------
    processed_data_dir : str
        Directory containing processed data files.
    raw_data_file : str
        Path or name of the raw data file.
    mass_spec_config_id : str
        Identifier for the mass spectrometry configuration used.
    lc_config_id : str
        Identifier for the liquid chromatography configuration used.
    instrument_id : str
        Identifier for the instrument used for analysis.
    processing_institution : str
        Name of the processing institution. Must be a value from ProcessingInstitutionEnum. OPTIONAL IF processing_institution_generation AND processing_institution_workflow ARE PROVIDED
    processing_institution_generation : str
        Name of the processing institution where the data was generated. Must be a value from ProcessingInstitutionEnum. OPTIONAL IF processing_institution IS PROVIDED
    processing_institution_workflow : str
        Name of the processing institution where the workflow was executed. Must be a value from ProcessingInstitutionEnum. OPTIONAL IF processing_institution IS PROVIDED
    execution_resource : str, optional
        Name of the execution resource. Must be a value from ExecutionResourceEnum.
    instrument_analysis_start_date : str, optional
        Start date of the instrument analysis.
    instrument_analysis_end_date : str, optional
        End date of the instrument analysis.
    raw_data_url : str, optional
        Complete URL for the raw data file. If provided, this takes precedence
        over constructing the URL from base_url + filename.
    manifest_id : str, optional
        Identifier for the manifest associated with this workflow metadata.
    instrument_instance_specifier : str, optional
        Specifier for the instrument instance used in the analysis.
    """

    processed_data_dir: str
    raw_data_file: str
    mass_spec_configuration_id: str
    lc_config_id: str
    instrument_id: str
    processing_institution: str = None
    processing_institution_generation: str = None
    processing_institution_workflow: str = None
    execution_resource: str = None
    instrument_analysis_start_date: str = None
    instrument_analysis_end_date: str = None
    raw_data_url: str = None
    manifest_id: str = None
    instrument_instance_specifier: str = None


@dataclass
class NOMMetadata:
    """
    Data class for holding NOM workflow metadata information.

    Attributes
    ----------
    raw_data_file : str
        Path or name of the raw data file.
    processed_data_directory : str
        Directory containing processed data files.
    associated_studies : list
        List of associated study identifiers.
    biosample_id : str
        Identifier for the biosample.
    instrument_id : str
        Identifier for the instrument used for analysis.
    mass_spec_configuration_id : str
        Identifier for the mass spectrometry configuration used.
    lc_config_id : str
        Identifier for the liquid chromatography configuration used.
    manifest_id : str
        Identifier for the manifest associated with this workflow metadata.
    processing_institution : str
        Name of the processing institution. Must be a value from ProcessingInstitutionEnum. OPTIONAL IF processing_institution_generation AND processing_institution_workflow ARE PROVIDED
    processing_institution_generation : str
        Name of the processing institution where the data was generated. Must be a value from ProcessingInstitutionEnum. OPTIONAL IF processing_institution IS PROVIDED
    processing_institution_workflow : str
        Name of the processing institution where the workflow was executed. Must be a value from ProcessingInstitutionEnum. OPTIONAL IF processing_institution IS PROVIDED
    execution_resource : str, optional
        Name of the execution resource. Must be a value from ExecutionResourceEnum.
    instrument_instance_specifier : str, optional
        Specifier for the instrument instance used in the analysis.
    """

    raw_data_file: str
    processed_data_directory: str
    associated_studies: list
    biosample_id: str
    instrument_id: str
    mass_spec_configuration_id: str
    lc_config_id: str
    manifest_id: str
    processing_institution: str = None
    processing_institution_generation: str = None
    processing_institution_workflow: str = None
    execution_resource: str = None
<<<<<<< HEAD
    instrument_instance_specifier: str = None
=======


@dataclass
class ProcessGeneratorMap:
    """
    Maps process names from YAML file to their corresponding generator methods.

    This mapping is used to dynamically call the appropriate generator method
    based on the process type found in the YAML file.
    """

    SubSamplingProcess: str = "generate_subsampling_process"
    Extraction: str = "generate_extraction"
    ChemicalConversionProcess: str = "generate_chemical_conversion"
    ChromatographicSeparationProcess: str = "generate_chromatographic_separation"
    DissolvingProcess: str = "generate_dissolving_process"
>>>>>>> 1b7b3d74
<|MERGE_RESOLUTION|>--- conflicted
+++ resolved
@@ -262,9 +262,7 @@
     processing_institution_generation: str = None
     processing_institution_workflow: str = None
     execution_resource: str = None
-<<<<<<< HEAD
     instrument_instance_specifier: str = None
-=======
 
 
 @dataclass
@@ -280,5 +278,4 @@
     Extraction: str = "generate_extraction"
     ChemicalConversionProcess: str = "generate_chemical_conversion"
     ChromatographicSeparationProcess: str = "generate_chromatographic_separation"
-    DissolvingProcess: str = "generate_dissolving_process"
->>>>>>> 1b7b3d74
+    DissolvingProcess: str = "generate_dissolving_process"