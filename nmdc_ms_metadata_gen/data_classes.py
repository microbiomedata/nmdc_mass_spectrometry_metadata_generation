--- conflicted
+++ resolved
@@ -98,12 +98,12 @@
         Identifier for the liquid chromatography configuration used.
     instrument_id: str
         Identifier for the instrument used for analysis.
+    calibration_id : str
+        Identifier for the calibration information used.
     instrument_analysis_start_date: str, optional
         Start date of the instrument analysis.
     instrument_analysis_end_date: str, optional
         End date of the instrument analysis.
-    calibration_id : str
-        Identifier for the calibration information used.
     processing_institution : str
         Name of the processing institution. Must be a value from ProcessingInstitutionEnum. OPTIONAL IF processing_institution_generation AND processing_institution_workflow ARE PROVIDED
     processing_institution_generation : str
@@ -126,20 +126,13 @@
     mass_spec_configuration_id: str
     lc_config_id: str
     instrument_id: str
-<<<<<<< HEAD
-    instrument_analysis_start_date: str
-    instrument_analysis_end_date: str
     calibration_id: str
+    instrument_analysis_start_date: str = None
+    instrument_analysis_end_date: str = None
     processing_institution: str = None
     processing_institution_generation: str = None
     processing_institution_workflow: str = None
     execution_resource: str = None
-=======
-    execution_resource: float
-    calibration_id: str
-    instrument_analysis_start_date: str = None
-    instrument_analysis_end_date: str = None
->>>>>>> d19ba9d7
     raw_data_url: str = None
     manifest_id: str = None
 
@@ -162,11 +155,6 @@
         Identifier for the liquid chromatography configuration used.
     instrument_id : str
         Identifier for the instrument used for analysis.
-<<<<<<< HEAD
-    instrument_analysis_start_date : str
-        Start date of the instrument analysis.
-    instrument_analysis_end_date : str
-        End date of the instrument analysis.
     processing_institution : str
         Name of the processing institution. Must be a value from ProcessingInstitutionEnum. OPTIONAL IF processing_institution_generation AND processing_institution_workflow ARE PROVIDED
     processing_institution_generation : str
@@ -175,14 +163,10 @@
         Name of the processing institution where the workflow was executed. Must be a value from ProcessingInstitutionEnum. OPTIONAL IF processing_institution IS PROVIDED
     execution_resource : str, optional
         Name of the execution resource. Must be a value from ExecutionResourceEnum.
-=======
-    execution_resource : float
-        Identifier for the execution resource.
     instrument_analysis_start_date : str, optional
         Start date of the instrument analysis.
     instrument_analysis_end_date : str, optional
         End date of the instrument analysis.
->>>>>>> d19ba9d7
     raw_data_url : str, optional
         Complete URL for the raw data file. If provided, this takes precedence
         over constructing the URL from base_url + filename.
@@ -195,18 +179,12 @@
     mass_spec_configuration_id: str
     lc_config_id: str
     instrument_id: str
-<<<<<<< HEAD
-    instrument_analysis_start_date: str
-    instrument_analysis_end_date: str
     processing_institution: str = None
     processing_institution_generation: str = None
     processing_institution_workflow: str = None
     execution_resource: str = None
-=======
-    execution_resource: float
     instrument_analysis_start_date: str = None
     instrument_analysis_end_date: str = None
->>>>>>> d19ba9d7
     raw_data_url: str = None
     manifest_id: str = None
 
