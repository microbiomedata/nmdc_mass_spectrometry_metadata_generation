import ast
import logging
import os
import re
from pathlib import Path
from typing import List

import nmdc_schema.nmdc as nmdc
import pandas as pd
from dotenv import load_dotenv
from nmdc_api_utilities.data_object_search import DataObjectSearch
from nmdc_api_utilities.workflow_execution_search import WorkflowExecutionSearch
from tqdm import tqdm

from nmdc_ms_metadata_gen.data_classes import GCMSMetabWorkflowMetadata, NmdcTypes
from nmdc_ms_metadata_gen.metadata_generator import NMDCWorkflowMetadataGenerator

load_dotenv()
ENV = os.getenv("NMDC_ENV", "prod")


class GCMSMetabolomicsMetadataGenerator(NMDCWorkflowMetadataGenerator):
    """
    A class for generating NMDC metadata objects related to GC/MS metabolomics data.

    This class processes input metadata files, generates various NMDC objects, and produces
    a database dump in JSON format.

    Parameters
    ----------
    metadata_file : str
        Path to the metadata CSV file.
    database_dump_json_path : str
        Path to the output JSON file for the NMDC database dump.
    raw_data_url : str, optional
        Base URL for the raw data files. If the raw data url is not directly passed in, it will use the raw data urls from the metadata file.
    process_data_url : str
        Base URL for the processed data files.
    minting_config_creds : str
        Path to the minting configuration credentials file.
    calibration_standard : str, optional
        Calibration standard used for the data. Default is "fames".
    configuration_file_name : str
        Name of the configuration file.

    Attributes
    ----------
    unique_columns : List[str]
        List of columns used to check for uniqueness in the metadata before processing.
    mass_spec_desc : str
        Description of the mass spectrometry analysis.
    mass_spec_eluent_intro : str
        Eluent introduction category for mass spectrometry.
    analyte_category : str
        Category of the analyte.
    raw_data_obj_type : str
        Type of the raw data object.
    raw_data_obj_desc : str
        Description of the raw data object.
    workflow_analysis_name : str
        Name of the workflow analysis.
    workflow_description : str
        Description of the workflow.
    workflow_git_url : str
        URL of the workflow's Git repository.
    workflow_version : str
        Version of the workflow.
    workflow_category : str
        Category of the workflow.
    processed_data_category : str
        Category of the processed data.
    processed_data_object_type : str
        Type of the processed data object.
    processed_data_object_description : str

    """

    # Metadata attributes
    unique_columns: List[str] = ["processed_data_file"]

    # Data Generation attributes
    mass_spec_desc: str = (
        "Generation of mass spectrometry data by GC/MS for the analysis of metabolites."
    )
    mass_spec_eluent_intro: str = "gas_chromatography"
    analyte_category: str = "metabolome"
    raw_data_obj_type: str = "GC-MS Raw Data"
    raw_data_obj_desc: str = (
        "GC/MS low resolution raw data for metabolomics data acquisition."
    )

    # Workflow metadata
    workflow_analysis_name: str = "GC/MS Metabolomics analysis"
    workflow_description: str = (
        "Analysis of raw mass spectrometry data for the annotation of metabolites."
    )
    workflow_git_url: str = (
        "https://github.com/microbiomedata/metaMS/wdl/metaMS_gcms.wdl"
    )
    workflow_version: str
    workflow_category: str = "gc_ms_metabolomics"

    # Processed data attributes
    processed_data_category: str = "processed_data"
    processed_data_object_type: str = "GC-MS Metabolomics Results"
    processed_data_object_description: str = (
        "Metabolomics annotations as a result of a GC/MS metabolomics workflow activity."
    )

    def __init__(
        self,
        metadata_file: str,
        database_dump_json_path: str,
        process_data_url: str,
        configuration_file_name: str,
        raw_data_url: str = None,
        minting_config_creds: str = None,
        workflow_version: str = None,
        calibration_standard: str = "fames",
    ):
        super().__init__(
            metadata_file=metadata_file,
            database_dump_json_path=database_dump_json_path,
            raw_data_url=raw_data_url,
            process_data_url=process_data_url,
        )
        # Set the workflow version, prioritizing user input, then fetching from the Git URL, and finally using a default.
        self.workflow_version = workflow_version or self.get_workflow_version(
            workflow_version_git_url="https://github.com/microbiomedata/metaMS/blob/master/.bumpversion.cfg"
        )

        self.minting_config_creds = minting_config_creds
        # Calibration attributes
        self.calibration_standard = calibration_standard

        # Workflow Configuration attributes
        self.configuration_file_name = configuration_file_name

    def rerun(self) -> nmdc.Database:
        """
        Execute a re run of the metadata generation process for GC/MS metabolomics data.

        This method performs the following steps:
        1. Initialize an NMDC Database instance.
        3. Load and process metadata to create NMDC objects.
        4. Generate Metabolomics Analysis and Processed Data objects.
        5. Update outputs for the Metabolomics Analysis object.
        6. Append generated objects to the NMDC Database.
        7. Dump the NMDC Database to a JSON file.

        Returns
        -------
        nmdc.Database
            The generated NMDC database instance containing all generated metadata objects.

        Raises
        ------
        FileNotFoundError
            If the metadata file is not found.

        Notes
        -----
        This method uses tqdm to display progress bars for the processing of calibration information and
        mass spectrometry metadata.

        """
        wf_client = WorkflowExecutionSearch(env=ENV)
        client_id, client_secret = self.load_credentials(
            config_file=self.minting_config_creds
        )

        # Start NMDC database and make metadata dataframe
        nmdc_database_inst = self.start_nmdc_database()
        try:
            df = pd.read_csv(self.metadata_file)
        except FileNotFoundError:
            raise FileNotFoundError(f"Metadata file not found: {self.metadata_file}")
        metadata_df = df.apply(lambda x: x.reset_index(drop=True))

        # just check the process data urls
        self.check_doj_urls(
            metadata_df=metadata_df, url_columns=["processed_data_file"]
        )

        # Get the configuration file data object id and add it to the metadata_df
        do_client = DataObjectSearch(env=ENV)
        config_do_id = do_client.get_record_by_attribute(
            attribute_name="name",
            attribute_value=self.configuration_file_name,
            fields="id",
            exact_match=True,
        )[0]["id"]

        # process workflow metadata
        for _, data in tqdm(
            metadata_df.iterrows(),
            total=metadata_df.shape[0],
            desc="Processing Remaining Metadata",
        ):
            raw_data_object_id = do_client.get_record_by_attribute(
                attribute_name="url",
                attribute_value=self.raw_data_url + Path(data["raw_data_file"]).name,
                fields="id",
                exact_match=True,
            )[0]["id"]
            # find the MetabolomicsAnalysis object - this is the old one
            prev_metab_analysis = wf_client.get_record_by_filter(
                filter=f'{{"has_input":"{raw_data_object_id}","type":"{NmdcTypes.MetabolomicsAnalysis}"}}',
                fields="id,uses_calibration,execution_resource,processing_institution,was_informed_by",
                all_pages=True,
            )
            # find the most recent metabolomics analysis object by the max id
            prev_metab_analysis = max(prev_metab_analysis, key=lambda x: x["id"])
            # increment the metab_id, find the last .digit group with a regex
            regex = r"(\d+)$"
            metab_analysis_id = re.sub(
                regex,
                lambda x: str(int(x.group(1)) + 1),
                prev_metab_analysis["id"],
            )

            # Generate processed data object
            processed_data_object = self.generate_data_object(
                file_path=Path(data["processed_data_file"]),
                data_category=self.processed_data_category,
                data_object_type=self.processed_data_object_type,
                description=self.processed_data_object_description,
                base_url=self.process_data_url,
                CLIENT_ID=client_id,
                CLIENT_SECRET=client_secret,
                was_generated_by=metab_analysis_id,
            )

            # Generate metabolite identifications
            metabolite_identifications = self.generate_metab_identifications(
                processed_data_file=Path(data["processed_data_file"])
            )

            # need to generate a new metabolomics analysis object with the newly incremented id
            metab_analysis = self.generate_metabolomics_analysis(
                cluster_name=prev_metab_analysis["execution_resource"],
                raw_data_name=Path(data["raw_data_file"]).name,
                raw_data_id=raw_data_object_id,
                data_gen_id_list=prev_metab_analysis["was_informed_by"],
                processed_data_id=processed_data_object.id,
                parameter_data_id=config_do_id,
                processing_institution=prev_metab_analysis["processing_institution"],
                incremeneted_id=metab_analysis_id,
                CLIENT_ID=client_id,
                CLIENT_SECRET=client_secret,
                calibration_id=prev_metab_analysis["uses_calibration"],
                metabolite_identifications=metabolite_identifications,
            )

            # Update MetabolomicsAnalysis times based on processed data file
            processed_file = Path(data["processed_data_file"])
            start_time, end_time = self.get_start_end_times(processed_file)
            metab_analysis.started_at_time = start_time
            metab_analysis.ended_at_time = end_time

            has_inputs = [config_do_id, raw_data_object_id]
            self.update_outputs(
                analysis_obj=metab_analysis,
                raw_data_obj_id=raw_data_object_id,
                parameter_data_id=has_inputs,
                processed_data_id_list=[processed_data_object.id],
                rerun=True,
            )
            nmdc_database_inst.data_object_set.append(processed_data_object)
            nmdc_database_inst.workflow_execution_set.append(metab_analysis)

<<<<<<< HEAD
        self.dump_nmdc_database(
            nmdc_database=nmdc_database_inst, json_path=self.database_dump_json_path
        )
        self.validate_nmdc_database(json_path=self.database_dump_json_path)
=======
        self.dump_nmdc_database(nmdc_database=nmdc_database_inst)
        return nmdc_database_inst
>>>>>>> c24c184f

    def run(self) -> nmdc.Database:
        """
        Execute the metadata generation process for GC/MS metabolomics data.

        This method performs the following steps:
        1. Initialize an NMDC Database instance.
        2. Generate calibration information and data objects for each calibration file.
        3. Load and process metadata to create NMDC objects.
        4. Generate Mass Spectrometry (including metabolite identifications), Raw Data, Metabolomics Analysis, and
        Processed Data objects.
        5. Update outputs for Mass Spectrometry and Metabolomics Analysis objects.
        6. Append generated objects to the NMDC Database.
        7. Dump the NMDC Database to a JSON file.

        Returns
        -------
        nmdc.Database
            The generated NMDC database instance containing all generated metadata objects.

        Raises
        ------
        ValueError
            If the calibration standard is not supported.

        Notes
        -----
        This method uses tqdm to display progress bars for the processing of calibration information and
        mass spectrometry metadata.

        """

        client_id, client_secret = self.load_credentials(
            config_file=self.minting_config_creds
        )

        if self.calibration_standard != "fames":
            raise ValueError("Only FAMES calibration is supported at this time.")

        # Start NMDC database and make metadata dataframe
        nmdc_database_inst = self.start_nmdc_database()
        df = self.load_metadata()
        metadata_df = df.apply(lambda x: x.reset_index(drop=True))
        self.check_for_biosamples(
            metadata_df=metadata_df,
            nmdc_database_inst=nmdc_database_inst,
            CLIENT_ID=client_id,
            CLIENT_SECRET=client_secret,
        )
        # check if the raw data url is directly passed in or needs to be built with raw data file
        raw_col = (
            "raw_data_url" if "raw_data_url" in metadata_df.columns else "raw_data_file"
        )
        urls_columns = self.unique_columns + [raw_col]
        self.check_doj_urls(metadata_df=metadata_df, url_columns=urls_columns)

        # Get the configuration file data object id and add it to the metadata_df
        do_client = DataObjectSearch(env=ENV)
        config_do_id = do_client.get_record_by_attribute(
            attribute_name="name",
            attribute_value=self.configuration_file_name,
            fields="id",
            exact_match=True,
        )[0]["id"]

        # check if there is an existing calibration_id in the metadata. If not, we need to generate them
        if (
            "calibration_id" not in metadata_df.columns
            or metadata_df["calibration_id"].isnull().all()
        ):
            self.generate_calibration_id(
                metadata_df=metadata_df,
                nmdc_database_inst=nmdc_database_inst,
                CLIENT_ID=client_id,
                CLIENT_SECRET=client_secret,
            )
        # check if manifest ids are provided or if we need to generate them
        self.check_manifest(
            metadata_df=metadata_df,
            nmdc_database_inst=nmdc_database_inst,
            CLIENT_ID=client_id,
            CLIENT_SECRET=client_secret,
        )

        self.generate_mass_spec_fields(
            metadata_df=metadata_df,
        )

        # process workflow metadata
        for _, data in tqdm(
            metadata_df.iterrows(),
            total=metadata_df.shape[0],
            desc="Processing Remaining Metadata",
        ):
            workflow_metadata_obj = self.create_workflow_metadata(data)

            # Generate data generation / mass spectrometry object
            mass_spec = self.generate_mass_spectrometry(
                file_path=Path(workflow_metadata_obj.raw_data_file),
                instrument_id=workflow_metadata_obj.instrument_id,
                sample_id=workflow_metadata_obj.biosample_id,
                raw_data_id="nmdc:placeholder",
                study_id=workflow_metadata_obj.nmdc_study,
                processing_institution=(
                    workflow_metadata_obj.processing_institution_generation
                    if workflow_metadata_obj.processing_institution_generation
                    else workflow_metadata_obj.processing_institution
                ),
                mass_spec_configuration_id=workflow_metadata_obj.mass_spec_configuration_id,
                lc_config_id=workflow_metadata_obj.lc_config_id,
                start_date=workflow_metadata_obj.instrument_analysis_start_date,
                end_date=workflow_metadata_obj.instrument_analysis_end_date,
                CLIENT_ID=client_id,
                CLIENT_SECRET=client_secret,
                calibration_id=workflow_metadata_obj.calibration_id,
                instrument_instance_specifier=workflow_metadata_obj.instrument_instance_specifier,
            )
            # Generate raw data object
            raw_data_object = self.generate_data_object(
                file_path=Path(workflow_metadata_obj.raw_data_file),
                data_category=self.raw_data_category,
                data_object_type=self.raw_data_obj_type,
                description=self.raw_data_obj_desc,
                base_url=self.raw_data_url,
                CLIENT_ID=client_id,
                CLIENT_SECRET=client_secret,
                was_generated_by=mass_spec.id,
                url=workflow_metadata_obj.raw_data_url,
                in_manifest=workflow_metadata_obj.manifest_id,
            )
            raw_data_object_id = raw_data_object.id

            # Generate metabolite identifications
            metabolite_identifications = self.generate_metab_identifications(
                processed_data_file=workflow_metadata_obj.processed_data_file
            )

            # Generate metabolomics analysis object with metabolite identifications
            metab_analysis = self.generate_metabolomics_analysis(
                cluster_name=workflow_metadata_obj.execution_resource,
                raw_data_name=Path(workflow_metadata_obj.raw_data_file).name,
                raw_data_id=raw_data_object_id,
                data_gen_id_list=[mass_spec.id],
                processed_data_id="nmdc:placeholder",
                parameter_data_id=config_do_id,
                processing_institution=(
                    workflow_metadata_obj.processing_institution_workflow
                    if workflow_metadata_obj.processing_institution_workflow
                    else workflow_metadata_obj.processing_institution
                ),
                CLIENT_ID=client_id,
                CLIENT_SECRET=client_secret,
                calibration_id=workflow_metadata_obj.calibration_id,
                metabolite_identifications=metabolite_identifications,
            )

            # Generate processed data object
            processed_data_object = self.generate_data_object(
                file_path=Path(workflow_metadata_obj.processed_data_file),
                data_category=self.processed_data_category,
                data_object_type=self.processed_data_object_type,
                description=self.processed_data_object_description,
                base_url=self.process_data_url,
                CLIENT_ID=client_id,
                CLIENT_SECRET=client_secret,
                was_generated_by=metab_analysis.id,
            )

            # Update MetabolomicsAnalysis times based on processed data file
            processed_file = Path(workflow_metadata_obj.processed_data_file)
            start_time, end_time = self.get_start_end_times(processed_file)
            metab_analysis.started_at_time = start_time
            metab_analysis.ended_at_time = end_time

            has_inputs = [config_do_id, raw_data_object_id]
            self.update_outputs(
                mass_spec_obj=mass_spec,
                analysis_obj=metab_analysis,
                raw_data_obj_id=raw_data_object_id,
                parameter_data_id=has_inputs,
                processed_data_id_list=[processed_data_object.id],
            )

            nmdc_database_inst.data_generation_set.append(mass_spec)
            nmdc_database_inst.data_object_set.append(raw_data_object)
            nmdc_database_inst.data_object_set.append(processed_data_object)
            nmdc_database_inst.workflow_execution_set.append(metab_analysis)

<<<<<<< HEAD
        self.dump_nmdc_database(
            nmdc_database=nmdc_database_inst, json_path=self.database_dump_json_path
        )
        self.validate_nmdc_database(json_path=self.database_dump_json_path)
=======
        self.dump_nmdc_database(nmdc_database=nmdc_database_inst)
>>>>>>> c24c184f
        logging.info("Metadata processing completed.")
        return nmdc_database_inst

    def generate_calibration_id(
        self,
        metadata_df: pd.DataFrame,
        nmdc_database_inst: nmdc.Database,
        CLIENT_ID: str,
        CLIENT_SECRET: str,
    ) -> None:
        """
        Generate calibration information and data objects for each calibration file.

        Parameters
        ----------
        metadata_df : pd.DataFrame
            The metadata DataFrame.
        nmdc_database_inst : nmdc.Database
            The NMDC Database instance.
        CLIENT_ID : str
            The client ID for the NMDC API.
        CLIENT_SECRET : str
            The client secret for the NMDC API.

        Returns
        -------
        None
        """
        # Get unique calibration file, create data object and Calibration information for each and attach associated ids to metadata_df
        calibration_files = metadata_df["calibration_file"].unique()
        for calibration_file in tqdm(
            calibration_files,
            total=len(calibration_files),
            desc="Generating calibration information and data objects",
        ):
            # Check if the df has calibration_file_url, if not, set url to None to use the raw_data_url
            if "calibration_file_url" in metadata_df.columns:
                url = metadata_df.loc[
                    metadata_df["calibration_file"].eq(calibration_file),
                    "calibration_file_url",
                ].iloc[0]
            else:
                url = None

            calibration_data_object = self.generate_data_object(
                file_path=Path(calibration_file),
                data_category=self.raw_data_category,
                data_object_type=self.raw_data_obj_type,
                description=self.raw_data_obj_desc,
                base_url=self.raw_data_url,
                CLIENT_ID=CLIENT_ID,
                CLIENT_SECRET=CLIENT_SECRET,
                url=url,
            )
            nmdc_database_inst.data_object_set.append(calibration_data_object)

            calibration = self.generate_calibration(
                calibration_object=calibration_data_object,
                CLIENT_ID=CLIENT_ID,
                CLIENT_SECRET=CLIENT_SECRET,
                fames=self.calibration_standard,
                internal=False,
            )
            nmdc_database_inst.calibration_set.append(calibration)

            # Add calibration information id to metadata_df
            metadata_df.loc[
                metadata_df["calibration_file"] == calibration_file, "calibration_id"
            ] = calibration.id

    def generate_calibration(
        self,
        calibration_object: dict,
        CLIENT_ID: str,
        CLIENT_SECRET: str,
        fames: bool = True,
        internal: bool = False,
    ) -> nmdc.CalibrationInformation:
        """
        Generate a CalibrationInformation object for the NMDC Database.

        Parameters
        ----------
        calibration_object : dict
            The calibration data object.
        CLIENT_ID : str
            The client ID for the NMDC API.
        CLIENT_SECRET : str
            The client secret for the NMDC API.
        fames : bool, optional
            Whether the calibration is for FAMES. Default is True.
        internal : bool, optional
            Whether the calibration is internal. Default is False.

        Returns
        -------
        nmdc.CalibrationInformation
            A CalibrationInformation object for the NMDC Database.

        Notes
        -----
        This method generates a CalibrationInformation object based on the calibration data object
        and the calibration type.

        Raises
        ------
        ValueError
            If the calibration type is not supported.

        """
        if fames and not internal:
            nmdc_id = self.id_pool.get_id(
                nmdc_type=NmdcTypes.CalibrationInformation,
                client_id=CLIENT_ID,
                client_secret=CLIENT_SECRET,
            )
            data_dict = {
                "id": nmdc_id,
                "type": NmdcTypes.CalibrationInformation,
                "name": f"GC/MS FAMES calibration ({calibration_object.name})",
                "description": f"Full scan GC/MS FAMES calibration run ({calibration_object.name}).",
                "internal_calibration": False,
                "calibration_target": "retention_index",
                "calibration_standard": "fames",
                "calibration_object": calibration_object.id,
            }

            calibration_information = nmdc.CalibrationInformation(**data_dict)

            return calibration_information
        else:
            raise ValueError(
                "Calibration type not implemented, only external FAMES calibration is currently supported."
            )

    def create_workflow_metadata(
        self, row: dict[str, str]
    ) -> GCMSMetabWorkflowMetadata:
        """
        Create a GCMSMetabWorkflowMetadata object from a dictionary of workflow metadata.

        Parameters
        ----------
        row : dict[str, str]
            Dictionary containing metadata for a workflow. This is typically
            a row from the input metadata CSV file.

        Returns
        -------
        GCMSMetabWorkflowMetadata
            A GCMSMetabWorkflowMetadata object populated with data from the input dictionary.

        """
        return GCMSMetabWorkflowMetadata(
            biosample_id=row["biosample_id"],
            nmdc_study=ast.literal_eval(row["biosample.associated_studies"]),
            processing_institution=row.get("processing_institution"),
            processing_institution_generation=row.get(
                "processing_institution_generation"
            ),
            processing_institution_workflow=row.get("processing_institution_workflow"),
            processed_data_file=row["processed_data_file"],
            raw_data_file=row["raw_data_file"],
            mass_spec_configuration_id=row["mass_spec_configuration_id"],
            lc_config_id=row["lc_config_id"],
            instrument_id=row["instrument_id"],
            instrument_analysis_start_date=row.get("instrument_analysis_start_date"),
            instrument_analysis_end_date=row.get("instrument_analysis_end_date"),
            execution_resource=row["execution_resource"],
            calibration_id=row["calibration_id"],
            raw_data_url=row.get("raw_data_url"),
            manifest_id=row.get("manifest_id"),
            instrument_instance_specifier=row.get("instrument_instance_specifier"),
        )

    def generate_metab_identifications(
        self, processed_data_file: str
    ) -> List[nmdc.MetaboliteIdentification]:
        """
        Generate MetaboliteIdentification objects from processed data file.

        Parameters
        ----------
        processed_data_file : str
            Path to the processed data file.

        Returns
        -------
        List[nmdc.MetaboliteIdentification]
            List of MetaboliteIdentification objects generated from the processed data file.

        Notes
        -----
        This method reads in the processed data file and generates MetaboliteIdentification objects,
        pulling out the best hit for each peak based on the highest "Similarity Score".

        """
        # Open the file and read in the data as a pandas dataframe
        processed_data = pd.read_csv(processed_data_file)

        # Drop any rows with missing similarity scores
        processed_data = processed_data.dropna(subset=["Similarity Score"])
        # Group by "Peak Index" and find the best hit for each peak based on the highest "Similarity Score"
        best_hits = processed_data.groupby("Peak Index").apply(
            lambda x: x.loc[x["Similarity Score"].idxmax()], include_groups=False
        )

        metabolite_identifications = []
        for index, best_hit in best_hits.iterrows():
            # Check if the best hit has a Chebi ID, if not, do not create a MetaboliteIdentification object
            if pd.isna(best_hit["Chebi ID"]):
                continue
            chebi_id = "chebi:" + str(int(best_hit["Chebi ID"]))

            # Prepare KEGG Compound ID as an alternative identifier
            alt_ids = []
            if not pd.isna(best_hit["Kegg Compound ID"]):
                # Check for | in Kegg Compound ID and split if necessary
                if "|" in best_hit["Kegg Compound ID"]:
                    alt_ids.extend(
                        [
                            "kegg:" + x.strip()
                            for x in best_hit["Kegg Compound ID"].split("|")
                        ]
                    )
                else:
                    alt_ids.append("kegg:" + best_hit["Kegg Compound ID"])
            alt_ids = list(set(alt_ids))

            data_dict = {
                "metabolite_identified": chebi_id,
                "alternative_identifiers": alt_ids,
                "type": NmdcTypes.MetaboliteIdentification,
                "highest_similarity_score": best_hit["Similarity Score"],
            }

            metabolite_identification = nmdc.MetaboliteIdentification(**data_dict)
            metabolite_identifications.append(metabolite_identification)

        return metabolite_identifications<|MERGE_RESOLUTION|>--- conflicted
+++ resolved
@@ -269,15 +269,10 @@
             nmdc_database_inst.data_object_set.append(processed_data_object)
             nmdc_database_inst.workflow_execution_set.append(metab_analysis)
 
-<<<<<<< HEAD
         self.dump_nmdc_database(
             nmdc_database=nmdc_database_inst, json_path=self.database_dump_json_path
         )
-        self.validate_nmdc_database(json_path=self.database_dump_json_path)
-=======
-        self.dump_nmdc_database(nmdc_database=nmdc_database_inst)
         return nmdc_database_inst
->>>>>>> c24c184f
 
     def run(self) -> nmdc.Database:
         """
@@ -466,14 +461,10 @@
             nmdc_database_inst.data_object_set.append(processed_data_object)
             nmdc_database_inst.workflow_execution_set.append(metab_analysis)
 
-<<<<<<< HEAD
         self.dump_nmdc_database(
             nmdc_database=nmdc_database_inst, json_path=self.database_dump_json_path
         )
         self.validate_nmdc_database(json_path=self.database_dump_json_path)
-=======
-        self.dump_nmdc_database(nmdc_database=nmdc_database_inst)
->>>>>>> c24c184f
         logging.info("Metadata processing completed.")
         return nmdc_database_inst
 
