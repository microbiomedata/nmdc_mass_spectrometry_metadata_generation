# -*- coding: utf-8 -*-
from nmdc_ms_metadata_gen.metadata_generator import NMDCWorkflowMetadataGenerator
from tqdm import tqdm
from pathlib import Path
from datetime import datetime
import logging
import ast
import pandas as pd
from nmdc_ms_metadata_gen.data_classes import LCMSLipidWorkflowMetadata
from nmdc_api_utilities.workflow_execution_search import WorkflowExecutionSearch
from nmdc_api_utilities.data_object_search import DataObjectSearch
from nmdc_ms_metadata_gen.data_classes import NmdcTypes
import re
from dotenv import load_dotenv
import os

load_dotenv()
ENV = os.getenv("NMDC_ENV", "prod")


class LCMSMetadataGenerator(NMDCWorkflowMetadataGenerator):
    """
    A class for generating NMDC metadata objects using provided metadata files and configuration
    for LC-MS data.

    This class processes input metadata files, generates various NMDC objects, and produces
    a database dump in JSON format.

    """

    def __init__(
        self,
        metadata_file: str,
        database_dump_json_path: str,
        raw_data_url: str,
        process_data_url: str,
    ):
        super().__init__(
            metadata_file=metadata_file,
            database_dump_json_path=database_dump_json_path,
            raw_data_url=raw_data_url,
            process_data_url=process_data_url,
        )

    def run(self) -> None:
        """
        Execute the metadata generation process for lipidomics data.

        This method performs the following steps:
        1. Initialize an NMDC Database instance.
        2. Load and process metadata to create NMDC objects.
        3. Generate Mass Spectrometry, Raw Data, Metabolomics Analysis, and
        Processed Data objects.
        4. Update outputs for Mass Spectrometry and Metabolomics Analysis objects.
        5. Append generated objects to the NMDC Database.
        6. Dump the NMDC Database to a JSON file.
        7. Validate the JSON file using the NMDC API.

        Returns
        -------
        None

        Raises
        ------
        FileNotFoundError
            If the processed data directory is empty or not found.
        ValueError
            If the number of files in the processed data directory is not as expected

        Notes
        -----
        This method uses tqdm to display progress bars for the processing of
        biosamples and mass spectrometry metadata.

        """
        client_id, client_secret = self.load_credentials(
            config_file=self.minting_config_creds
        )
        client_id, client_secret = self.load_credentials(
            config_file=self.minting_config_creds
        )
        nmdc_database_inst = self.start_nmdc_database()
        metadata_df = self.load_metadata()
        self.check_for_biosamples(
            metadata_df=metadata_df,
            nmdc_database_inst=nmdc_database_inst,
            CLIENT_ID=client_id,
            CLIENT_SECRET=client_secret,
        )

        # check if manifest ids are provided or if we need to generate them
        self.check_manifest(
            metadata_df=metadata_df,
            nmdc_database_inst=nmdc_database_inst,
            CLIENT_ID=client_id,
            CLIENT_SECRET=client_secret,
        )

        # check if the raw data url is directly passed in or needs to be built with raw data file
        raw_col = (
            "raw_data_url" if "raw_data_url" in metadata_df.columns else "raw_data_file"
        )
        urls_columns = self.unique_columns + [raw_col]
        self.check_doj_urls(metadata_df=metadata_df, url_columns=urls_columns)

        # Generate mass spec fields
        self.generate_mass_spec_fields(
            metadata_df=metadata_df,
        )

        for _, data in tqdm(
            metadata_df.iterrows(),
            total=metadata_df.shape[0],
            desc="Processing LCMS biosamples",
        ):
            workflow_metadata = self.create_workflow_metadata(data)

            mass_spec = self.generate_mass_spectrometry(
                file_path=Path(workflow_metadata.raw_data_file),
                instrument_id=workflow_metadata.instrument_id,
                sample_id=data["biosample_id"],
                raw_data_id="nmdc:placeholder",
                study_id=ast.literal_eval(data["biosample.associated_studies"]),
                processing_institution=(
                    workflow_metadata.processing_institution_generation
                    if workflow_metadata.processing_institution_generation
                    else workflow_metadata.processing_institution
                ),
                mass_spec_configuration_id=workflow_metadata.mass_spec_configuration_id,
                lc_config_id=workflow_metadata.lc_config_id,
                start_date=workflow_metadata.instrument_analysis_start_date,
                end_date=workflow_metadata.instrument_analysis_end_date,
                CLIENT_ID=client_id,
                CLIENT_SECRET=client_secret,
            )

            raw_data_object = self.generate_data_object(
                file_path=Path(workflow_metadata.raw_data_file),
                data_category=self.raw_data_category,
                data_object_type=self.raw_data_obj_type,
                description=self.raw_data_obj_desc,
                base_url=self.raw_data_url,
                CLIENT_ID=client_id,
                CLIENT_SECRET=client_secret,
                was_generated_by=mass_spec.id,
                url=workflow_metadata.raw_data_url,
                in_manifest=workflow_metadata.manifest_id,
            )

            if self.add_metabolite_ids:
                # Generate metabolite identifications
                metabolite_identifications = self.generate_metab_identifications(
                    processed_data_dir=workflow_metadata.processed_data_dir
                )
            else:
                metabolite_identifications = None

            metab_analysis = self.generate_metabolomics_analysis(
                cluster_name=workflow_metadata.execution_resource,
                raw_data_name=Path(workflow_metadata.raw_data_file).name,
                raw_data_id=raw_data_object.id,
                data_gen_id_list=[mass_spec.id],
                processed_data_id="nmdc:placeholder",
                parameter_data_id="nmdc:placeholder",
                processing_institution=(
                    workflow_metadata.processing_institution_workflow
                    if workflow_metadata.processing_institution_workflow
                    else workflow_metadata.processing_institution
                ),
                CLIENT_ID=client_id,
                CLIENT_SECRET=client_secret,
                metabolite_identifications=metabolite_identifications,
            )

            # list all paths in the processed data directory
            processed_data_paths = list(
                Path(workflow_metadata.processed_data_dir).glob("**/*")
            )

            # Add a check that the processed data directory is not empty
            if not any(processed_data_paths):
                raise FileNotFoundError(
                    f"No files found in processed data directory: "
                    f"{workflow_metadata.processed_data_dir}"
                )

            # Check that there is a .csv, .hdf5, and .toml file in the processed data directory and no other files
            processed_data_paths = [x for x in processed_data_paths if x.is_file()]
            if len(processed_data_paths) != 3:
                raise ValueError(
                    f"Expected 3 files in the processed data directory {processed_data_paths}, found {len(processed_data_paths)}."
                )

            processed_data = []

            for file in processed_data_paths:
                file_type = file.suffixes
                if file_type:
                    file_type = file_type[0].lstrip(".")

                    if file_type == "toml":
                        # Generate a data object for the parameter data
                        processed_data_object_config = self.generate_data_object(
                            file_path=file,
                            data_category=self.wf_config_process_data_category,
                            data_object_type=self.wf_config_process_data_obj_type,
                            description=self.wf_config_process_data_description,
                            base_url=self.process_data_url
                            + Path(workflow_metadata.processed_data_dir).name
                            + "/",
                            CLIENT_ID=client_id,
                            CLIENT_SECRET=client_secret,
                            was_generated_by=metab_analysis.id,
                        )
                        nmdc_database_inst.data_object_set.append(
                            processed_data_object_config
                        )
                        parameter_data_id = processed_data_object_config.id

                    elif file_type == "csv":
                        # Generate a data object for the annotated data
                        processed_data_object_annot = self.generate_data_object(
                            file_path=file,
                            data_category=self.no_config_process_data_category,
                            data_object_type=self.no_config_process_data_obj_type,
                            description=self.csv_process_data_description,
                            base_url=self.process_data_url
                            + Path(workflow_metadata.processed_data_dir).name
                            + "/",
                            CLIENT_ID=client_id,
                            CLIENT_SECRET=client_secret,
                            was_generated_by=metab_analysis.id,
                        )
                        nmdc_database_inst.data_object_set.append(
                            processed_data_object_annot
                        )
                        processed_data.append(processed_data_object_annot.id)

                    elif file_type == "hdf5":
                        # Generate a data object for the HDF5 processed data
                        processed_data_object = self.generate_data_object(
                            file_path=file,
                            data_category=self.no_config_process_data_category,
                            data_object_type=self.hdf5_process_data_obj_type,
                            description=self.hdf5_process_data_description,
                            base_url=self.process_data_url
                            + Path(workflow_metadata.processed_data_dir).name
                            + "/",
                            CLIENT_ID=client_id,
                            CLIENT_SECRET=client_secret,
                            was_generated_by=metab_analysis.id,
                        )
                        nmdc_database_inst.data_object_set.append(processed_data_object)
                        processed_data.append(processed_data_object.id)

                        # Update MetabolomicsAnalysis times based on HDF5 file
                        metab_analysis.started_at_time = datetime.fromtimestamp(
                            file.stat().st_ctime
                        ).strftime("%Y-%m-%d %H:%M:%S")
                        metab_analysis.ended_at_time = datetime.fromtimestamp(
                            file.stat().st_mtime
                        ).strftime("%Y-%m-%d %H:%M:%S")

                    else:
                        raise ValueError(f"Unexpected file type found for file {file}.")

            # Check that all processed data objects were created
            if (
                processed_data_object_config is None
                or processed_data_object_annot is None
                or processed_data_object is None
            ):
                raise ValueError(
                    f"Not all processed data objects were created for {workflow_metadata.processed_data_dir}."
                )
            has_input = [
                parameter_data_id,
                raw_data_object.id,
            ] + self.existing_data_objects

            self.update_outputs(
                mass_spec_obj=mass_spec,
                analysis_obj=metab_analysis,
                raw_data_obj_id=raw_data_object.id,
                parameter_data_id=has_input,
                processed_data_id_list=processed_data,
                rerun=False,
            )

            nmdc_database_inst.data_generation_set.append(mass_spec)
            nmdc_database_inst.data_object_set.append(raw_data_object)
            nmdc_database_inst.workflow_execution_set.append(metab_analysis)

            # Set processed data objects to none for next iteration
            (
                processed_data_object_config,
                processed_data_object_annot,
                processed_data_object,
            ) = (
                None,
                None,
                None,
            )

        self.dump_nmdc_database(nmdc_database=nmdc_database_inst)
        self.validate_nmdc_database(json_path=self.database_dump_json_path)
        logging.info("Metadata processing completed.")

    def rerun(self) -> None:
        """
        Execute a rerun of the metadata generation process for metabolomics data.

        This method performs the following steps:
        1. Initialize an NMDC Database instance.
        2. Load and process metadata to create NMDC objects.
        3. Generate Metabolomics Analysis and Processed Data objects.
        4. Update outputs for the Metabolomics Analysis object.
        5. Append generated objects to the NMDC Database.
        6. Dump the NMDC Database to a JSON file.
        7. Validate the JSON file using the NMDC API.

        Returns
        -------
        None

        Raises
        ------
        FileNotFoundError
            If the processed data directory is empty or not found.
        ValueError
            If the number of files in the processed data directory is not as expected.

        Notes
        -----
        This method uses tqdm to display progress bars for the processing of
        biosamples and mass spectrometry metadata.

        """
        client_id, client_secret = self.load_credentials(
            config_file=self.minting_config_creds
        )
        wf_client = WorkflowExecutionSearch(env=ENV)
        do_client = DataObjectSearch(env=ENV)
        client_id, client_secret = self.load_credentials(
            config_file=self.minting_config_creds
        )
        nmdc_database_inst = self.start_nmdc_database()
        try:
            df = pd.read_csv(self.metadata_file)
        except FileNotFoundError:
            raise FileNotFoundError(f"Metadata file not found: {self.metadata_file}")
        metadata_df = df.apply(lambda x: x.reset_index(drop=True))
        # check for duplicate doj urls in the database
        self.check_doj_urls(
            metadata_df=metadata_df, url_columns=["processed_data_directory"]
        )

        for _, data in tqdm(
            metadata_df.iterrows(),
            total=metadata_df.shape[0],
            desc="Processing LCMS biosamples",
        ):
            # workflow_metadata = self.create_workflow_metadata(data)
            raw_data_object_id = do_client.get_record_by_attribute(
                attribute_name="url",
                attribute_value=self.raw_data_url + Path(data["raw_data_file"]).name,
                fields="id",
                exact_match=True,
            )[0]["id"]
            # find the MetabolomicsAnalysis object - this is the old one
            prev_metab_analysis = wf_client.get_record_by_filter(
                filter=f'{{"has_input":"{raw_data_object_id}","type":"{NmdcTypes.MetabolomicsAnalysis}"}}',
                fields="id,uses_calibration,execution_resource,processing_institution,was_informed_by",
                all_pages=True,
            )
            # find the most recent metabolomics analysis object by the max id
            prev_metab_analysis = max(prev_metab_analysis, key=lambda x: x["id"])
            # increment the metab_id, find the last .digit group with a regex
            regex = r"(\d+)$"
            metab_analysis_id = re.sub(
                regex,
                lambda x: str(int(x.group(1)) + 1),
                prev_metab_analysis["id"],
            )
            metab_analysis = self.generate_metabolomics_analysis(
                cluster_name=prev_metab_analysis["execution_resource"],
                raw_data_name=Path(data["raw_data_file"]).name,
                raw_data_id=raw_data_object_id,
                data_gen_id_list=prev_metab_analysis["was_informed_by"],
                processed_data_id="nmdc:placeholder",
                parameter_data_id="nmdc:placeholder",
                processing_institution=prev_metab_analysis["processing_institution"],
                CLIENT_ID=client_id,
                CLIENT_SECRET=client_secret,
                incremeneted_id=metab_analysis_id,
            )

            # list all paths in the processed data directory
            processed_data_paths = list(
                Path(data["processed_data_directory"]).glob("**/*")
            )

            # Add a check that the processed data directory is not empty
            if not any(processed_data_paths):
                raise FileNotFoundError(
                    f"No files found in processed data directory: "
                    f"{data['processed_data_directory']}"
                )

            # Check that there is a .csv, .hdf5, and .toml file in the processed data directory and no other files
            processed_data_paths = [x for x in processed_data_paths if x.is_file()]
            if len(processed_data_paths) != 3:
                raise ValueError(
                    f"Expected 3 files in the processed data directory {processed_data_paths}, found {len(processed_data_paths)}."
                )

            processed_data = []

            for file in processed_data_paths:
                file_type = file.suffixes
                if file_type:
                    file_type = file_type[0].lstrip(".")

                    if file_type == "toml":
                        # Generate a data object for the parameter data
                        processed_data_object_config = self.generate_data_object(
                            file_path=file,
                            data_category=self.wf_config_process_data_category,
                            data_object_type=self.wf_config_process_data_obj_type,
                            description=self.wf_config_process_data_description,
                            base_url=self.process_data_url
                            + Path(data["processed_data_directory"]).name
                            + "/",
                            CLIENT_ID=client_id,
                            CLIENT_SECRET=client_secret,
                            was_generated_by=metab_analysis.id,
                        )
                        nmdc_database_inst.data_object_set.append(
                            processed_data_object_config
                        )
                        parameter_data_id = processed_data_object_config.id

                    elif file_type == "csv":
                        # Generate a data object for the annotated data
                        processed_data_object_annot = self.generate_data_object(
                            file_path=file,
                            data_category=self.no_config_process_data_category,
                            data_object_type=self.no_config_process_data_obj_type,
                            description=self.csv_process_data_description,
                            base_url=self.process_data_url
                            + Path(data["processed_data_directory"]).name
                            + "/",
                            CLIENT_ID=client_id,
                            CLIENT_SECRET=client_secret,
                            was_generated_by=metab_analysis.id,
                        )
                        nmdc_database_inst.data_object_set.append(
                            processed_data_object_annot
                        )
                        processed_data.append(processed_data_object_annot.id)

                    elif file_type == "hdf5":
                        # Generate a data object for the HDF5 processed data
                        processed_data_object = self.generate_data_object(
                            file_path=file,
                            data_category=self.no_config_process_data_category,
                            data_object_type=self.hdf5_process_data_obj_type,
                            description=self.hdf5_process_data_description,
                            base_url=self.process_data_url
                            + Path(data["processed_data_directory"]).name
                            + "/",
                            CLIENT_ID=client_id,
                            CLIENT_SECRET=client_secret,
                            was_generated_by=metab_analysis.id,
                        )
                        nmdc_database_inst.data_object_set.append(processed_data_object)
                        processed_data.append(processed_data_object.id)

                        # Update MetabolomicsAnalysis times based on HDF5 file
                        metab_analysis.started_at_time = datetime.fromtimestamp(
                            file.stat().st_ctime
                        ).strftime("%Y-%m-%d %H:%M:%S")
                        metab_analysis.ended_at_time = datetime.fromtimestamp(
                            file.stat().st_mtime
                        ).strftime("%Y-%m-%d %H:%M:%S")

                    else:
                        raise ValueError(f"Unexpected file type found for file {file}.")

            # Check that all processed data objects were created
            if (
                processed_data_object_config is None
                or processed_data_object_annot is None
                or processed_data_object is None
            ):
                raise ValueError(
                    f"Not all processed data objects were created for {data['processed_data_directory']}."
                )
            has_input = [
                parameter_data_id,
                raw_data_object_id,
            ] + self.existing_data_objects
            self.update_outputs(
                analysis_obj=metab_analysis,
                raw_data_obj_id=raw_data_object_id,
                parameter_data_id=has_input,
                processed_data_id_list=processed_data,
                rerun=True,
            )

            nmdc_database_inst.workflow_execution_set.append(metab_analysis)

            # Set processed data objects to none for next iteration
            (
                processed_data_object_config,
                processed_data_object_annot,
                processed_data_object,
            ) = (
                None,
                None,
                None,
            )

        self.dump_nmdc_database(nmdc_database=nmdc_database_inst)
        self.validate_nmdc_database(json_path=self.database_dump_json_path)
        logging.info("Metadata processing completed.")

    def create_workflow_metadata(
        self, row: dict[str, str]
    ) -> LCMSLipidWorkflowMetadata:
        """
        Create a LCMSLipidWorkflowMetadata object from a dictionary of workflow metadata.

        Parameters
        ----------
        row : dict[str, str]
            Dictionary containing metadata for a workflow. This is typically
            a row from the input metadata CSV file.

        Returns
        -------
        LCMSLipidWorkflowMetadata
            A LCMSLipidWorkflowMetadata object populated with data from the input dictionary.

        Notes
        -----
        The input dictionary is expected to contain the following keys:
        'Processed Data Directory', 'Raw Data File', 'Raw Data Object Alt Id',
        'mass spec configuration id', 'lc config id', 'instrument id',
        'instrument analysis start date', 'instrument analysis end date',
        'execution resource'.

        """
        return LCMSLipidWorkflowMetadata(
            processed_data_dir=row["processed_data_directory"],
            raw_data_file=row["raw_data_file"],
            mass_spec_configuration_id=row["mass_spec_configuration_id"],
            lc_config_id=row["lc_config_id"],
            instrument_id=row["instrument_id"],
<<<<<<< HEAD
            instrument_analysis_start_date=row["instrument_analysis_start_date"],
            instrument_analysis_end_date=row["instrument_analysis_end_date"],
            processing_institution=row.get("processing_institution"),
            processing_institution_generation=row.get(
                "processing_institution_generation", None
            ),
            processing_institution_workflow=row.get(
                "processing_institution_workflow", None
            ),
            execution_resource=row.get("execution_resource", None),
=======
            instrument_analysis_start_date=row.get("instrument_analysis_start_date"),
            instrument_analysis_end_date=row.get("instrument_analysis_end_date"),
            execution_resource=row["execution_resource"],
>>>>>>> d19ba9d7
            raw_data_url=row.get("raw_data_url"),
            manifest_id=row.get("manifest_id", None),
        )<|MERGE_RESOLUTION|>--- conflicted
+++ resolved
@@ -557,9 +557,8 @@
             mass_spec_configuration_id=row["mass_spec_configuration_id"],
             lc_config_id=row["lc_config_id"],
             instrument_id=row["instrument_id"],
-<<<<<<< HEAD
-            instrument_analysis_start_date=row["instrument_analysis_start_date"],
-            instrument_analysis_end_date=row["instrument_analysis_end_date"],
+            instrument_analysis_start_date=row.get("instrument_analysis_start_date"),
+            instrument_analysis_end_date=row.get("instrument_analysis_end_date"),
             processing_institution=row.get("processing_institution"),
             processing_institution_generation=row.get(
                 "processing_institution_generation", None
@@ -568,11 +567,6 @@
                 "processing_institution_workflow", None
             ),
             execution_resource=row.get("execution_resource", None),
-=======
-            instrument_analysis_start_date=row.get("instrument_analysis_start_date"),
-            instrument_analysis_end_date=row.get("instrument_analysis_end_date"),
-            execution_resource=row["execution_resource"],
->>>>>>> d19ba9d7
             raw_data_url=row.get("raw_data_url"),
             manifest_id=row.get("manifest_id", None),
         )