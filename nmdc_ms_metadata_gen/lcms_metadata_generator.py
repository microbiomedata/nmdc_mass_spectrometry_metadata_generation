import ast
import logging
import os
import re
from pathlib import Path

<<<<<<< HEAD
=======
import nmdc_schema.nmdc as nmdc
>>>>>>> c24c184f
import pandas as pd
from dotenv import load_dotenv
from nmdc_api_utilities.data_object_search import DataObjectSearch
from nmdc_api_utilities.workflow_execution_search import WorkflowExecutionSearch
from tqdm import tqdm

from nmdc_ms_metadata_gen.data_classes import LCMSLipidWorkflowMetadata, NmdcTypes
from nmdc_ms_metadata_gen.metadata_generator import NMDCWorkflowMetadataGenerator

load_dotenv()
ENV = os.getenv("NMDC_ENV", "prod")


class LCMSMetadataGenerator(NMDCWorkflowMetadataGenerator):
    """
    A class for generating NMDC metadata objects using provided metadata files and configuration
    for LC-MS data.

    This class processes input metadata files, generates various NMDC objects, and produces
    a database dump in JSON format.

    """

    def __init__(
        self,
        metadata_file: str,
        database_dump_json_path: str,
        raw_data_url: str,
        process_data_url: str,
    ):
        super().__init__(
            metadata_file=metadata_file,
            database_dump_json_path=database_dump_json_path,
            raw_data_url=raw_data_url,
            process_data_url=process_data_url,
        )

    def run(self) -> nmdc.Database:
        """
        Execute the metadata generation process for lipidomics data.

        This method performs the following steps:
        1. Initialize an NMDC Database instance.
        2. Load and process metadata to create NMDC objects.
        3. Generate Mass Spectrometry, Raw Data, Metabolomics Analysis, and
        Processed Data objects.
        4. Update outputs for Mass Spectrometry and Metabolomics Analysis objects.
        5. Append generated objects to the NMDC Database.
        6. Dump the NMDC Database to a JSON file.


        Returns
        -------
        nmdc.Database
            The generated NMDC database instance containing all generated metadata objects.

        Raises
        ------
        FileNotFoundError
            If the processed data directory is empty or not found.
        ValueError
            If the number of files in the processed data directory is not as expected

        Notes
        -----
        This method uses tqdm to display progress bars for the processing of
        biosamples and mass spectrometry metadata.

        """
        client_id, client_secret = self.load_credentials(
            config_file=self.minting_config_creds
        )
        client_id, client_secret = self.load_credentials(
            config_file=self.minting_config_creds
        )
        nmdc_database_inst = self.start_nmdc_database()
        metadata_df = self.load_metadata()
        self.check_for_biosamples(
            metadata_df=metadata_df,
            nmdc_database_inst=nmdc_database_inst,
            CLIENT_ID=client_id,
            CLIENT_SECRET=client_secret,
        )

        # check if manifest ids are provided or if we need to generate them
        self.check_manifest(
            metadata_df=metadata_df,
            nmdc_database_inst=nmdc_database_inst,
            CLIENT_ID=client_id,
            CLIENT_SECRET=client_secret,
        )

        # check if the raw data url is directly passed in or needs to be built with raw data file
        raw_col = (
            "raw_data_url" if "raw_data_url" in metadata_df.columns else "raw_data_file"
        )
        urls_columns = self.unique_columns + [raw_col]
        self.check_doj_urls(metadata_df=metadata_df, url_columns=urls_columns)

        # Generate mass spec fields
        self.generate_mass_spec_fields(
            metadata_df=metadata_df,
        )

        for _, data in tqdm(
            metadata_df.iterrows(),
            total=metadata_df.shape[0],
            desc="Processing LCMS biosamples",
        ):
            workflow_metadata = self.create_workflow_metadata(data)

            mass_spec = self.generate_mass_spectrometry(
                file_path=Path(workflow_metadata.raw_data_file),
                instrument_id=workflow_metadata.instrument_id,
                sample_id=data["biosample_id"],
                raw_data_id="nmdc:placeholder",
                study_id=ast.literal_eval(data["biosample.associated_studies"]),
                processing_institution=(
                    workflow_metadata.processing_institution_generation
                    if workflow_metadata.processing_institution_generation
                    else workflow_metadata.processing_institution
                ),
                mass_spec_configuration_id=workflow_metadata.mass_spec_configuration_id,
                lc_config_id=workflow_metadata.lc_config_id,
                start_date=workflow_metadata.instrument_analysis_start_date,
                end_date=workflow_metadata.instrument_analysis_end_date,
                instrument_instance_specifier=workflow_metadata.instrument_instance_specifier,
                CLIENT_ID=client_id,
                CLIENT_SECRET=client_secret,
            )

            raw_data_object = self.generate_data_object(
                file_path=Path(workflow_metadata.raw_data_file),
                data_category=self.raw_data_category,
                data_object_type=self.raw_data_obj_type,
                description=self.raw_data_obj_desc,
                base_url=self.raw_data_url,
                CLIENT_ID=client_id,
                CLIENT_SECRET=client_secret,
                was_generated_by=mass_spec.id,
                url=workflow_metadata.raw_data_url,
                in_manifest=workflow_metadata.manifest_id,
            )

            if self.add_metabolite_ids:
                # Generate metabolite identifications
                metabolite_identifications = self.generate_metab_identifications(
                    processed_data_dir=workflow_metadata.processed_data_dir
                )
            else:
                metabolite_identifications = None

            metab_analysis = self.generate_metabolomics_analysis(
                cluster_name=workflow_metadata.execution_resource,
                raw_data_name=Path(workflow_metadata.raw_data_file).name,
                raw_data_id=raw_data_object.id,
                data_gen_id_list=[mass_spec.id],
                processed_data_id="nmdc:placeholder",
                parameter_data_id="nmdc:placeholder",
                processing_institution=(
                    workflow_metadata.processing_institution_workflow
                    if workflow_metadata.processing_institution_workflow
                    else workflow_metadata.processing_institution
                ),
                CLIENT_ID=client_id,
                CLIENT_SECRET=client_secret,
                metabolite_identifications=metabolite_identifications,
            )

            # list all paths in the processed data directory
            processed_data_paths = list(
                Path(workflow_metadata.processed_data_dir).glob("**/*")
            )

            # Add a check that the processed data directory is not empty
            if not any(processed_data_paths):
                raise FileNotFoundError(
                    f"No files found in processed data directory: "
                    f"{workflow_metadata.processed_data_dir}"
                )

            # Check that there is a .csv, .hdf5, and .toml file in the processed data directory and no other files
            processed_data_paths = [x for x in processed_data_paths if x.is_file()]
            if len(processed_data_paths) != 3:
                raise ValueError(
                    f"Expected 3 files in the processed data directory {processed_data_paths}, found {len(processed_data_paths)}."
                )

            processed_data = []

            for file in processed_data_paths:
                file_type = file.suffixes
                if file_type:
                    file_type = file_type[0].lstrip(".")

                    if file_type == "toml":
                        # Generate a data object for the parameter data
                        processed_data_object_config = self.generate_data_object(
                            file_path=file,
                            data_category=self.wf_config_process_data_category,
                            data_object_type=self.wf_config_process_data_obj_type,
                            description=self.wf_config_process_data_description,
                            base_url=self.process_data_url
                            + Path(workflow_metadata.processed_data_dir).name
                            + "/",
                            CLIENT_ID=client_id,
                            CLIENT_SECRET=client_secret,
                            was_generated_by=metab_analysis.id,
                        )
                        nmdc_database_inst.data_object_set.append(
                            processed_data_object_config
                        )
                        parameter_data_id = processed_data_object_config.id

                    elif file_type == "csv":
                        # Generate a data object for the annotated data
                        processed_data_object_annot = self.generate_data_object(
                            file_path=file,
                            data_category=self.no_config_process_data_category,
                            data_object_type=self.no_config_process_data_obj_type,
                            description=self.csv_process_data_description,
                            base_url=self.process_data_url
                            + Path(workflow_metadata.processed_data_dir).name
                            + "/",
                            CLIENT_ID=client_id,
                            CLIENT_SECRET=client_secret,
                            was_generated_by=metab_analysis.id,
                        )
                        nmdc_database_inst.data_object_set.append(
                            processed_data_object_annot
                        )
                        processed_data.append(processed_data_object_annot.id)

                    elif file_type == "hdf5":
                        # Generate a data object for the HDF5 processed data
                        processed_data_object = self.generate_data_object(
                            file_path=file,
                            data_category=self.no_config_process_data_category,
                            data_object_type=self.hdf5_process_data_obj_type,
                            description=self.hdf5_process_data_description,
                            base_url=self.process_data_url
                            + Path(workflow_metadata.processed_data_dir).name
                            + "/",
                            CLIENT_ID=client_id,
                            CLIENT_SECRET=client_secret,
                            was_generated_by=metab_analysis.id,
                        )
                        nmdc_database_inst.data_object_set.append(processed_data_object)
                        processed_data.append(processed_data_object.id)

                        # Update MetabolomicsAnalysis times based on HDF5 file
                        start_time, end_time = self.get_start_end_times(file)
                        metab_analysis.started_at_time = start_time
                        metab_analysis.ended_at_time = end_time

                    else:
                        raise ValueError(f"Unexpected file type found for file {file}.")

            # Check that all processed data objects were created
            if (
                processed_data_object_config is None
                or processed_data_object_annot is None
                or processed_data_object is None
            ):
                raise ValueError(
                    f"Not all processed data objects were created for {workflow_metadata.processed_data_dir}."
                )
            has_input = [
                parameter_data_id,
                raw_data_object.id,
            ] + self.existing_data_objects

            self.update_outputs(
                mass_spec_obj=mass_spec,
                analysis_obj=metab_analysis,
                raw_data_obj_id=raw_data_object.id,
                parameter_data_id=has_input,
                processed_data_id_list=processed_data,
                rerun=False,
            )

            nmdc_database_inst.data_generation_set.append(mass_spec)
            nmdc_database_inst.data_object_set.append(raw_data_object)
            nmdc_database_inst.workflow_execution_set.append(metab_analysis)

            # Set processed data objects to none for next iteration
            (
                processed_data_object_config,
                processed_data_object_annot,
                processed_data_object,
            ) = (
                None,
                None,
                None,
            )

<<<<<<< HEAD
        self.dump_nmdc_database(
            nmdc_database=nmdc_database_inst, json_path=self.database_dump_json_path
        )
        self.validate_nmdc_database(json_path=self.database_dump_json_path)
=======
        self.dump_nmdc_database(nmdc_database=nmdc_database_inst)
>>>>>>> c24c184f
        logging.info("Metadata processing completed.")
        return nmdc_database_inst

    def rerun(self) -> nmdc.Database:
        """
        Execute a rerun of the metadata generation process for metabolomics data.

        This method performs the following steps:
        1. Initialize an NMDC Database instance.
        2. Load and process metadata to create NMDC objects.
        3. Generate Metabolomics Analysis and Processed Data objects.
        4. Update outputs for the Metabolomics Analysis object.
        5. Append generated objects to the NMDC Database.
        6. Dump the NMDC Database to a JSON file.

        Returns
        -------
        nmdc.Database
            The generated NMDC database instance containing all generated metadata objects.

        Raises
        ------
        FileNotFoundError
            If the processed data directory is empty or not found.
        ValueError
            If the number of files in the processed data directory is not as expected.

        Notes
        -----
        This method uses tqdm to display progress bars for the processing of
        biosamples and mass spectrometry metadata.

        """
        client_id, client_secret = self.load_credentials(
            config_file=self.minting_config_creds
        )
        wf_client = WorkflowExecutionSearch(env=ENV)
        do_client = DataObjectSearch(env=ENV)
        client_id, client_secret = self.load_credentials(
            config_file=self.minting_config_creds
        )
        nmdc_database_inst = self.start_nmdc_database()
        try:
            df = pd.read_csv(self.metadata_file)
        except FileNotFoundError:
            raise FileNotFoundError(f"Metadata file not found: {self.metadata_file}")
        metadata_df = df.apply(lambda x: x.reset_index(drop=True))
        # check for duplicate doj urls in the database
        self.check_doj_urls(
            metadata_df=metadata_df, url_columns=["processed_data_directory"]
        )

        for _, data in tqdm(
            metadata_df.iterrows(),
            total=metadata_df.shape[0],
            desc="Processing LCMS biosamples",
        ):
            # workflow_metadata = self.create_workflow_metadata(data)
            raw_data_object_id = do_client.get_record_by_attribute(
                attribute_name="url",
                attribute_value=self.raw_data_url + Path(data["raw_data_file"]).name,
                fields="id",
                exact_match=True,
            )[0]["id"]
            # find the MetabolomicsAnalysis object - this is the old one
            prev_metab_analysis = wf_client.get_record_by_filter(
                filter=f'{{"has_input":"{raw_data_object_id}","type":"{NmdcTypes.MetabolomicsAnalysis}"}}',
                fields="id,uses_calibration,execution_resource,processing_institution,was_informed_by",
                all_pages=True,
            )
            # find the most recent metabolomics analysis object by the max id
            prev_metab_analysis = max(prev_metab_analysis, key=lambda x: x["id"])
            # increment the metab_id, find the last .digit group with a regex
            regex = r"(\d+)$"
            metab_analysis_id = re.sub(
                regex,
                lambda x: str(int(x.group(1)) + 1),
                prev_metab_analysis["id"],
            )
            metab_analysis = self.generate_metabolomics_analysis(
                cluster_name=prev_metab_analysis["execution_resource"],
                raw_data_name=Path(data["raw_data_file"]).name,
                raw_data_id=raw_data_object_id,
                data_gen_id_list=prev_metab_analysis["was_informed_by"],
                processed_data_id="nmdc:placeholder",
                parameter_data_id="nmdc:placeholder",
                processing_institution=prev_metab_analysis["processing_institution"],
                CLIENT_ID=client_id,
                CLIENT_SECRET=client_secret,
                incremeneted_id=metab_analysis_id,
            )

            # list all paths in the processed data directory
            processed_data_paths = list(
                Path(data["processed_data_directory"]).glob("**/*")
            )

            # Add a check that the processed data directory is not empty
            if not any(processed_data_paths):
                raise FileNotFoundError(
                    f"No files found in processed data directory: "
                    f"{data['processed_data_directory']}"
                )

            # Check that there is a .csv, .hdf5, and .toml file in the processed data directory and no other files
            processed_data_paths = [x for x in processed_data_paths if x.is_file()]
            if len(processed_data_paths) != 3:
                raise ValueError(
                    f"Expected 3 files in the processed data directory {processed_data_paths}, found {len(processed_data_paths)}."
                )

            processed_data = []

            for file in processed_data_paths:
                file_type = file.suffixes
                if file_type:
                    file_type = file_type[0].lstrip(".")

                    if file_type == "toml":
                        # Generate a data object for the parameter data
                        processed_data_object_config = self.generate_data_object(
                            file_path=file,
                            data_category=self.wf_config_process_data_category,
                            data_object_type=self.wf_config_process_data_obj_type,
                            description=self.wf_config_process_data_description,
                            base_url=self.process_data_url
                            + Path(data["processed_data_directory"]).name
                            + "/",
                            CLIENT_ID=client_id,
                            CLIENT_SECRET=client_secret,
                            was_generated_by=metab_analysis.id,
                        )
                        nmdc_database_inst.data_object_set.append(
                            processed_data_object_config
                        )
                        parameter_data_id = processed_data_object_config.id

                    elif file_type == "csv":
                        # Generate a data object for the annotated data
                        processed_data_object_annot = self.generate_data_object(
                            file_path=file,
                            data_category=self.no_config_process_data_category,
                            data_object_type=self.no_config_process_data_obj_type,
                            description=self.csv_process_data_description,
                            base_url=self.process_data_url
                            + Path(data["processed_data_directory"]).name
                            + "/",
                            CLIENT_ID=client_id,
                            CLIENT_SECRET=client_secret,
                            was_generated_by=metab_analysis.id,
                        )
                        nmdc_database_inst.data_object_set.append(
                            processed_data_object_annot
                        )
                        processed_data.append(processed_data_object_annot.id)

                    elif file_type == "hdf5":
                        # Generate a data object for the HDF5 processed data
                        processed_data_object = self.generate_data_object(
                            file_path=file,
                            data_category=self.no_config_process_data_category,
                            data_object_type=self.hdf5_process_data_obj_type,
                            description=self.hdf5_process_data_description,
                            base_url=self.process_data_url
                            + Path(data["processed_data_directory"]).name
                            + "/",
                            CLIENT_ID=client_id,
                            CLIENT_SECRET=client_secret,
                            was_generated_by=metab_analysis.id,
                        )
                        nmdc_database_inst.data_object_set.append(processed_data_object)
                        processed_data.append(processed_data_object.id)

                        # Update MetabolomicsAnalysis times based on HDF5 file
                        start_time, end_time = self.get_start_end_times(file)
                        metab_analysis.started_at_time = start_time
                        metab_analysis.ended_at_time = end_time

                    else:
                        raise ValueError(f"Unexpected file type found for file {file}.")

            # Check that all processed data objects were created
            if (
                processed_data_object_config is None
                or processed_data_object_annot is None
                or processed_data_object is None
            ):
                raise ValueError(
                    f"Not all processed data objects were created for {data['processed_data_directory']}."
                )
            has_input = [
                parameter_data_id,
                raw_data_object_id,
            ] + self.existing_data_objects
            self.update_outputs(
                analysis_obj=metab_analysis,
                raw_data_obj_id=raw_data_object_id,
                parameter_data_id=has_input,
                processed_data_id_list=processed_data,
                rerun=True,
            )

            nmdc_database_inst.workflow_execution_set.append(metab_analysis)

            # Set processed data objects to none for next iteration
            (
                processed_data_object_config,
                processed_data_object_annot,
                processed_data_object,
            ) = (
                None,
                None,
                None,
            )

<<<<<<< HEAD
        self.dump_nmdc_database(
            nmdc_database=nmdc_database_inst, json_path=self.database_dump_json_path
        )
        self.validate_nmdc_database(json_path=self.database_dump_json_path)
=======
        self.dump_nmdc_database(nmdc_database=nmdc_database_inst)
>>>>>>> c24c184f
        logging.info("Metadata processing completed.")
        return nmdc_database_inst

    def create_workflow_metadata(
        self, row: dict[str, str]
    ) -> LCMSLipidWorkflowMetadata:
        """
        Create a LCMSLipidWorkflowMetadata object from a dictionary of workflow metadata.

        Parameters
        ----------
        row : dict[str, str]
            Dictionary containing metadata for a workflow. This is typically
            a row from the input metadata CSV file.

        Returns
        -------
        LCMSLipidWorkflowMetadata
            A LCMSLipidWorkflowMetadata object populated with data from the input dictionary.

        Notes
        -----
        The input dictionary is expected to contain the following keys:
        'Processed Data Directory', 'Raw Data File', 'Raw Data Object Alt Id',
        'mass spec configuration id', 'lc config id', 'instrument id',
        'instrument analysis start date', 'instrument analysis end date',
        'execution resource'.

        """
        return LCMSLipidWorkflowMetadata(
            processed_data_dir=row["processed_data_directory"],
            raw_data_file=row["raw_data_file"],
            mass_spec_configuration_id=row["mass_spec_configuration_id"],
            lc_config_id=row["lc_config_id"],
            instrument_id=row["instrument_id"],
            instrument_analysis_start_date=row.get("instrument_analysis_start_date"),
            instrument_analysis_end_date=row.get("instrument_analysis_end_date"),
            processing_institution=row.get("processing_institution"),
            processing_institution_generation=row.get(
                "processing_institution_generation", None
            ),
            processing_institution_workflow=row.get(
                "processing_institution_workflow", None
            ),
            execution_resource=row.get("execution_resource", None),
            raw_data_url=row.get("raw_data_url"),
            manifest_id=row.get("manifest_id", None),
            instrument_instance_specifier=row.get(
                "instrument_instance_specifier", None
            ),
        )<|MERGE_RESOLUTION|>--- conflicted
+++ resolved
@@ -4,10 +4,7 @@
 import re
 from pathlib import Path
 
-<<<<<<< HEAD
-=======
 import nmdc_schema.nmdc as nmdc
->>>>>>> c24c184f
 import pandas as pd
 from dotenv import load_dotenv
 from nmdc_api_utilities.data_object_search import DataObjectSearch
@@ -304,14 +301,9 @@
                 None,
             )
 
-<<<<<<< HEAD
         self.dump_nmdc_database(
             nmdc_database=nmdc_database_inst, json_path=self.database_dump_json_path
         )
-        self.validate_nmdc_database(json_path=self.database_dump_json_path)
-=======
-        self.dump_nmdc_database(nmdc_database=nmdc_database_inst)
->>>>>>> c24c184f
         logging.info("Metadata processing completed.")
         return nmdc_database_inst
 
@@ -527,14 +519,9 @@
                 None,
             )
 
-<<<<<<< HEAD
         self.dump_nmdc_database(
             nmdc_database=nmdc_database_inst, json_path=self.database_dump_json_path
         )
-        self.validate_nmdc_database(json_path=self.database_dump_json_path)
-=======
-        self.dump_nmdc_database(nmdc_database=nmdc_database_inst)
->>>>>>> c24c184f
         logging.info("Metadata processing completed.")
         return nmdc_database_inst
 
