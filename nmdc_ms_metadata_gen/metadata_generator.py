import ast
import hashlib

# json validate imports
import json
import logging
import os
import pkgutil
import re
from abc import ABC
from copy import deepcopy
from datetime import datetime
from io import BytesIO
from pathlib import Path
from typing import Dict, List

import nmdc_schema.nmdc as nmdc
import numpy as np
import pandas as pd
import requests
import toml
from jsonschema import Draft7Validator
from linkml_runtime import SchemaView
from linkml_runtime.dumpers import json_dumper
from nmdc_api_utilities.auth import NMDCAuth
from nmdc_api_utilities.biosample_search import BiosampleSearch
from nmdc_api_utilities.configuration_search import ConfigurationSearch
from nmdc_api_utilities.data_object_search import DataObjectSearch
from nmdc_api_utilities.instrument_search import InstrumentSearch
from nmdc_api_utilities.metadata import Metadata
from nmdc_api_utilities.study_search import StudySearch
from nmdc_schema.nmdc import Database as NMDCDatabase
from tqdm import tqdm

from nmdc_ms_metadata_gen.data_classes import NmdcTypes
from nmdc_ms_metadata_gen.id_pool import IDPool
from nmdc_ms_metadata_gen.metadata_parser import MetadataParser

ENV = os.getenv("NMDC_ENV", "prod")

# Configure logging
logging.basicConfig(
    level=logging.INFO, format="%(asctime)s - %(levelname)s - %(message)s"
)


# TODO: Update script to for Sample Processing - has_input for MassSpectrometry will have to be changed to be a processed sample id - not biosample id
class NMDCMetadataGenerator:
    """
    Generic base class for generating and validating NMDC metadata
    """

    def __init__(self, id_pool_size: int = 100, id_refill_threshold: int = 10):
        # Initialize ID pool
        self.id_pool = IDPool(
            pool_size=id_pool_size, refill_threshold=id_refill_threshold
        )

    def load_credentials(self, config_file: str = None) -> tuple:
        """
        Load the client ID and secret from the environment or a configuration file.

        Parameters
        ----------
        config_file: str
            The path to the configuration file.

        Returns
        -------
        tuple
            A tuple containing the client ID and client secret.

        """
        client_id = os.getenv("CLIENT_ID")
        client_secret = os.getenv("CLIENT_SECRET")

        if not client_id or not client_secret:
            if config_file:
                config_file = Path(config_file)
                try:
                    config = toml.load(config_file)
                    client_id = config.get("CLIENT_ID")
                    client_secret = config.get("CLIENT_SECRET")
                except FileNotFoundError:
                    raise ValueError(f"Config file {config_file} not found.")
                except toml.TomlDecodeError:
                    raise ValueError("Error decoding TOML from the config file.")
                except KeyError:
                    raise ValueError(
                        "Config file must contain CLIENT_ID and CLIENT_SECRET. If generating biosample ids BIO_API_KEY is required."
                    )

        if not client_id or not client_secret:
            raise ValueError(
                "CLIENT_ID and CLIENT_SECRET must be set either in environment variables or passed in the config file.\nThey must be named CLIENT_ID and CLIENT_SECRET respectively."
            )

        return client_id, client_secret

    def start_nmdc_database(self) -> nmdc.Database:
        """
        Initialize and return a new NMDC Database instance.

        Returns
        -------
        nmdc.Database
            A new instance of an NMDC Database.

        Notes
        -----
        This method simply creates and returns a new instance of the NMDC
        Database. It does not perform any additional initialization or
        configuration.

        """
        return nmdc.Database()

    def load_bio_credentials(self, config_file: str = None) -> str:
        """
        Load bio ontology API key from the environment or a configuration file.

        Parameters
        ----------
        config_file: str
            The path to the configuration file.

        Returns
        -------
        str
            The bio ontology API key.

        Raises
        ------
        FileNotFoundError
            If the configuration file is not found, and the API key is not set in the environment.
        ValueError
            If the configuration file is not valid or does not contain the API key.

        """
        BIO_API_KEY = os.getenv("BIO_API_KEY")

        if not BIO_API_KEY:
            if config_file:
                config_file = Path(config_file)
                try:
                    config = toml.load(config_file)
                    BIO_API_KEY = config.get("BIO_API_KEY")
                except FileNotFoundError:
                    raise FileNotFoundError(f"Config file {config_file} not found.")
                except toml.TomlDecodeError:
                    raise ValueError("Error decoding TOML from the config file.")
                except KeyError:
                    raise ValueError(
                        "Config file must contain BIO_API_KEY to generate biosample ids."
                    )

        if not BIO_API_KEY:
            raise ValueError(
                "BIO_API_KEY must be set either in environment variable or passed in the config file. It must be named BIO_API_KEY."
            )

        return BIO_API_KEY

    def clean_dict(self, dict: Dict) -> Dict:
        """
        Clean the dictionary by removing keys with empty or None values.

        Parameters
        ----------
        dict : Dict
            The dictionary to be cleaned.
        Returns
        -------
        Dict
            A new dictionary with keys removed where the values are None, an empty string, or a string with only whitespace.

        """
        return {k: v for k, v in dict.items() if v not in [None, "", ""]}

    def generate_data_object(
        self,
        file_path: Path,
        data_category: str,
        data_object_type: str,
        description: str,
        base_url: str,
        CLIENT_ID: str,
        CLIENT_SECRET: str,
        was_generated_by: str = None,
        alternative_id: str = None,
        in_manifest=None,
        url: str = None,
    ) -> nmdc.DataObject:
        """
        Create an NMDC DataObject with metadata from the specified file and details.

        This method generates an NMDC DataObject and assigns it a unique NMDC ID.
        The DataObject is populated with metadata derived from the provided file
        and input parameters.

        Parameters
        ----------
        file_path : Path
            Path to the file representing the data object. The file's name is
            used as the `name` attribute.
        data_category : str
            Category of the data object (e.g., 'instrument_data').
        data_object_type : str
            Type of the data object (e.g., 'LC-DDA-MS/MS Raw Data').
        description : str
            Description of the data object.
        base_url : str
            Base URL for accessing the data object, to which the file name is
            appended to form the complete URL. Ignored if `url` is provided.
        CLIENT_ID : str
            The client ID for the NMDC API.
        CLIENT_SECRET : str
            The client secret for the NMDC API.
        was_generated_by : str, optional
            ID of the process or entity that generated the data object
            (e.g., the DataGeneration id or the MetabolomicsAnalysis id).
        alternative_id : str, optional
            An optional alternative identifier for the data object.
        url : str, optional
            The complete URL for the data object. If provided, this takes
            precedence over constructing the URL from base_url + file name.

        Returns
        -------
        nmdc.DataObject
            An NMDC DataObject instance with the specified metadata.

        Notes
        -----
        This method calculates the MD5 checksum of the file, which may be
        time-consuming for large files.

        """

        nmdc_id = self.id_pool.get_id(
            nmdc_type=NmdcTypes.DataObject,
            client_id=CLIENT_ID,
            client_secret=CLIENT_SECRET,
        )

        data_dict = {
            "id": nmdc_id,
            "data_category": data_category,
            "data_object_type": data_object_type,
            "name": file_path.name,
            "description": description,
            "file_size_bytes": file_path.stat().st_size,
            "md5_checksum": hashlib.md5(file_path.open("rb").read()).hexdigest(),
            "url": url if url is not None else base_url + str(file_path.name),
            "type": NmdcTypes.DataObject,
            "was_generated_by": was_generated_by,
            "alternative_identifiers": alternative_id,
            "in_manifest": in_manifest,
        }

        # If any of the data_dict values are None or empty strings, remove them
        data_dict = self.clean_dict(data_dict)
        data_object = nmdc.DataObject(**data_dict)

        return data_object

    def generate_mass_spectrometry_configuration(
        self,
        mass_spectrometry_acquisition_strategy: str,
        resolution_categories: List[str],
        mass_analyzers: List[str],
        ionization_source: str,
        mass_spectrum_collection_modes: List[str],
        polarity_mode: str,
        name: str,
        description: str,
        CLIENT_ID: str,
        CLIENT_SECRET: str,
        protocol_link: nmdc.Protocol | None = None,
    ) -> nmdc.MassSpectrometryConfiguration:
        """
        Create an NMDC MassSpectrometryConfiguration object with the provided metadata.

        This method generates an NMDC MassSpectrometryConfiguration object,
        populated with the specified metadata.

        Parameters
        ----------
        mass_spectrometry_acquisition_strategy : str
            The acquisition strategy used for mass spectrometry.
        resolution_categories : List[str]
            The resolution categories applicable to the mass spectrometry data.
        mass_analyzers : List[str]
            The mass analyzers used in the experiment.
        ionization_source : str
            The ionization source employed for the mass spectrometry analysis.
        mass_spectrum_collection_modes : List[str]
            The collection modes used for acquiring mass spectra.
        polarity_mode : str
            The polarity mode used in the mass spectrometry analysis.
        name : str
            The name of the mass spectrometry configuration.
        description : str
            A description of the mass spectrometry configuration.
        CLIENT_ID : str
            The client ID for the NMDC API.
        CLIENT_SECRET : str
            The client secret for the NMDC API.
        protocol_link : nmdc.Protocol, optional
            A link to the protocol used for the mass spectrometry configuration.

        Returns
        -------
        nmdc.MassSpectrometryConfiguration
            An NMDC MassSpectrometryConfiguration object with the specified metadata.
        """
        nmdc_id = self.id_pool.get_id(
            nmdc_type=NmdcTypes.MassSpectrometryConfiguration,
            client_id=CLIENT_ID,
            client_secret=CLIENT_SECRET,
        )
        data_dict = {
            "id": nmdc_id,
            "name": name,
            "description": description,
            "mass_spectrometry_acquisition_strategy": mass_spectrometry_acquisition_strategy,
            "resolution_categories": resolution_categories,
            "mass_analyzers": mass_analyzers,
            "ionization_source": ionization_source,
            "mass_spectrum_collection_modes": mass_spectrum_collection_modes,
            "polarity_mode": polarity_mode,
            "type": NmdcTypes.MassSpectrometryConfiguration,
            "protocol_link": protocol_link,
        }

        mass_spectrometry_config = nmdc.MassSpectrometryConfiguration(**data_dict)
        return mass_spectrometry_config

    def generate_portion_of_substance(
        self,
        substance_name: str,
        volume_value: float | None = None,
        volume_unit: str | None = None,
        final_concentration_value: float | None = None,
        source_concentration_value: float | None = None,
        concentration_unit: str | None = None,
        mass_value: float | None = None,
        mass_unit: str | None = None,
        substance_role: str | None = None,
    ) -> nmdc.PortionOfSubstance:
        """
        Create an NMDC PortionOfSubstance object with the provided metadata.

        This method generates an NMDC PortionOfSubstance object, populated with the
        specified metadata.

        Parameters
        ----------
        substance_name : str
            The name of the substance.
        volume_value : float, optional
            The volume of the substance.
        volume_unit : str, optional
            The unit of measurement for the volume.
        final_concentration_value : float, optional
            The final concentration of the substance.
        source_concentration_value : float, optional
            The source concentration of the substance.
        concentration_unit : str, optional
            The unit of measurement for the concentrations (both final and source).
        mass_value : float, optional
            The mass of the substance.
        mass_unit : str, optional
            The unit of measurement for the mass.
        substance_role : str, optional
            The role of the substance in the experiment.
        """
        data_dict = {
            "known_as": substance_name,
            "type": NmdcTypes.PortionOfSubstance,
        }

        if volume_value and volume_unit:
            data_dict["volume"] = nmdc.QuantityValue(
                type=NmdcTypes.QuantityValue,
                has_numeric_value=volume_value,
                has_unit=volume_unit,
            )

        if final_concentration_value and concentration_unit:
            data_dict["final_concentration"] = nmdc.QuantityValue(
                type=NmdcTypes.QuantityValue,
                has_numeric_value=final_concentration_value,
                has_unit=concentration_unit,
            )

        if source_concentration_value and concentration_unit:
            data_dict["source_concentration"] = nmdc.QuantityValue(
                type=NmdcTypes.QuantityValue,
                has_numeric_value=source_concentration_value,
                has_unit=concentration_unit,
            )

        if mass_value and mass_unit:
            data_dict["mass"] = nmdc.QuantityValue(
                type=NmdcTypes.QuantityValue,
                has_numeric_value=mass_value,
                has_unit=mass_unit,
            )

        if substance_role:
            data_dict["substance_role"] = substance_role

        portion_of_substance = nmdc.PortionOfSubstance(**data_dict)
        return portion_of_substance

    def generate_mobile_phase_segment(
        self,
        duration_value: float | None = None,
        duration_unit: str | None = None,
        substances_used: List[nmdc.PortionOfSubstance] | None = None,
    ) -> nmdc.MobilePhaseSegment:
        """
        Generate an NMDC MobilePhaseSegment object with the provided metadata.

        This method creates an NMDC MobilePhaseSegment object, populated with the
        specified metadata.

        Parameters
        ----------
        duration_value : float, optional
            The duration of the mobile phase segment.
        duration_unit : str, optional
            The unit of measurement for the duration.
        substances_used : List[nmdc.PortionOfSubstance], optional
            A list of PortionOfSubstance objects used in the mobile phase segment.

        Returns
        -------
        nmdc.MobilePhaseSegment
            The generated NMDC MobilePhaseSegment object.
        """
        mobile_phase_segment = nmdc.MobilePhaseSegment(
            type=NmdcTypes.MobilePhaseSegment
        )
        if duration_value and duration_unit:
            mobile_phase_segment.duration = nmdc.QuantityValue(
                type=NmdcTypes.QuantityValue,
                has_numeric_value=duration_value,
                has_unit=duration_unit,
            )
        if substances_used:
            mobile_phase_segment.substances_used = substances_used
        return mobile_phase_segment

    def generate_protocol(self, name: str = None, url: str = None) -> nmdc.Protocol:
        """
        Create an NMDC Protocol object with the provided metadata.
        This method generates an NMDC Protocol object, populated with the specified metadata.

        Parameters
        ----------
        name : str, optional
            The name of the protocol.
        url : str, optional
            The URL of the protocol.

        Returns
        -------
        nmdc.Protocol
            An NMDC Protocol object with the specified metadata.

        """

        data_dict = {
            "type": NmdcTypes.Protocol,
            "name": name,
            "url": url,
        }

        return nmdc.Protocol(**data_dict)

    def generate_chromatography_configuration(
        self,
        name: str,
        description: str,
        chromatographic_category: str,
        stationary_phase: str,
        CLIENT_ID: str,
        CLIENT_SECRET: str,
        ordered_mobile_phases: List[nmdc.MobilePhaseSegment] | None = None,
        temperature_value: float | None = None,
        temperature_unit: str | None = None,
        protocol_link: nmdc.Protocol | None = None,
    ) -> nmdc.ChromatographyConfiguration:
        """
        Create an NMDC ChromatographyConfiguration object with the provided metadata.

        This method generates an NMDC ChromatographyConfiguration object,
        populated with the specified metadata.

        Parameters
        ----------
        name : str
            The name of the chromatography configuration.
        description : str
            A description of the chromatography configuration.
        chromatographic_category : str
            The category of chromatography (e.g., 'liquid_chromatography').
        stationary_phase : str
            The stationary phase used in the chromatography (e.g., 'C18').
        CLIENT_ID : str
            The client ID for the NMDC API.
        CLIENT_SECRET : str
            The client secret for the NMDC API.
        ordered_mobile_phases : List[nmdc.MobilePhaseSegment]
            A list of mobile phase segments used in the chromatography.
        temperature_value : float, optional
            The temperature at which the chromatography is performed.
        temperature_unit : str, optional
            The unit of measurement for the temperature (e.g., 'Cel')
        protocol_link : nmdc.Protocol, optional
            A link to the protocol used for the chromatography configuration.

        Returns
        -------
        nmdc.ChromatographyConfiguration
            An NMDC ChromatographyConfiguration object with the specified metadata.
        """

        nmdc_id = self.id_pool.get_id(
            nmdc_type=NmdcTypes.ChromatographyConfiguration,
            client_id=CLIENT_ID,
            client_secret=CLIENT_SECRET,
        )
        data_dict = {
            "id": nmdc_id,
            "name": name,
            "description": description,
            "chromatographic_category": chromatographic_category,
            "ordered_mobile_phases": ordered_mobile_phases,
            "stationary_phase": stationary_phase,
            "type": NmdcTypes.ChromatographyConfiguration,
            "protocol_link": protocol_link,
        }

        if temperature_value and temperature_unit:
            data_dict["temperature"] = nmdc.QuantityValue(
                type=NmdcTypes.QuantityValue,
                has_numeric_value=temperature_value,
                has_unit=temperature_unit,
            )

        chromatography_config = nmdc.ChromatographyConfiguration(**data_dict)
        return chromatography_config

    def generate_processed_sample(
        self,
        name: str,
        description: str,
        CLIENT_ID: str,
        CLIENT_SECRET: str,
        sampled_portion: list = None,
    ) -> nmdc.ProcessedSample:
        """
        Generate a processed sample object from the provided data.

        Parameters
        ----------
        name:str
            Name of the processed sample.
        description:str
            Description of the processed sample.
        sampled_portion:list
            The portion of the sample that is taken for downstream activity.
        CLIENT_ID : str
            The client ID for the NMDC API.
        CLIENT_SECRET : str
            The client secret for the NMDC API.

        Returns
        -------
        nmdc.ProcessedSample
            An NMDC ProcessedSample object with the provided metadata.
        """

        nmdc_id = self.id_pool.get_id(
            nmdc_type=NmdcTypes.ProcessedSample,
            client_id=CLIENT_ID,
            client_secret=CLIENT_SECRET,
        )

        data_dict = {
            "id": nmdc_id,
            "type": NmdcTypes.ProcessedSample,
            "name": name,
            "description": description,
            "sampled_portion": sampled_portion,
        }

        return nmdc.ProcessedSample(**data_dict)

    def generate_subsampling_process(
        self,
        name: str,
        description: str,
        has_input: list,
        has_output: list,
        CLIENT_ID: str,
        CLIENT_SECRET: str,
        processing_institution: str = None,
        mass: dict = None,
        protocol_link: nmdc.Protocol | None = None,
    ) -> nmdc.SubSamplingProcess:
        """
        Generate a subsampling process object from the provided data.

        Parameters
        ----------
        name : str
            The name of the subsampling process.
        description : str
            A description of the subsampling process.
        processing_institution : str, optional
            The institution responsible for processing.
        mass : dict, optional
            A dictionary containing mass information for the subsampling process.
        has_input : list
            A list of input sample IDs for the subsampling process.
        has_output : list
            A list of output sample IDs for the subsampling process.
        CLIENT_ID : str
            The client ID for the NMDC API.
        CLIENT_SECRET : str
            The client secret for the NMDC API.
        protocol_link : nmdc.Protocol, optional
            A link to the protocol referencing the subsampling process.
        """
        nmdc_id = self.id_pool.get_id(
            nmdc_type=NmdcTypes.SubSamplingProcess,
            client_id=CLIENT_ID,
            client_secret=CLIENT_SECRET,
        )

        data_dict = {
            "id": nmdc_id,
            "has_input": has_input,
            "has_output": has_output,
            "type": NmdcTypes.SubSamplingProcess,
            "name": name,
            "description": description,
            "processing_institution": processing_institution,
            "mass": mass,
            "protocol_link":protocol_link,
        }

        return nmdc.SubSamplingProcess(**data_dict)

    def generate_filtration_process(
        self,
        name: str,
        description: str,
        has_input: list,
        has_output: list,
        CLIENT_ID: str,
        CLIENT_SECRET: str,
        filter_material: str,
        filter_pore_size: dict,
        processing_institution: str = None,
        protocol_link: nmdc.Protocol | None = None,
    ) -> nmdc.FiltrationProcess:
        """
        Generate a filtration process object from the provided data.

<<<<<<< HEAD
        Parameters
        ----------
        name : str
            The name of the filtration process.
        description : str
            A description of the filtration process.
        processing_institution : str, optional
            The institution responsible for processing.
        has_input : list
            A list of input sample IDs for the filtration process.
        has_output : list
            A list of output sample IDs for the filtration process.
        CLIENT_ID : str
            The client ID for the NMDC API.
        CLIENT_SECRET : str
            The client secret for the NMDC API.
        protocol_link : nmdc.Protocol, optional
            A link to the protocol referencing the filtration process.
        filter_material: str
            A porous material on which solid particles present in air or other fluid which flows through it are largely caught and retained.
        filter_pore_size: dict
            A quantitative or qualitative measurement of the physical dimensions of the pores in a material.
        """
        nmdc_id = self.id_pool.get_id(
            nmdc_type=NmdcTypes.FiltrationProcess,
            client_id=CLIENT_ID,
            client_secret=CLIENT_SECRET,
        )

        data_dict = {
            "id": nmdc_id,
            "has_input": has_input,
            "has_output": has_output,
            "type": NmdcTypes.FiltrationProcess,
            "name": name,
            "description": description,
            "processing_institution": processing_institution,
            "protocol_link":protocol_link,
            "filter_material": filter_material,
            "filter_pore_size": filter_pore_size,
        }

        return nmdc.FiltrationProcess(**data_dict)

    def generate_chemical_conversion(
        self,
        name: str,
        description: str,
        has_input: list,
        has_output: list,
        CLIENT_ID: str,
        CLIENT_SECRET: str,
        processing_institution: str = None,
        chemical_conversion_category: str = None,
        protocol_link: dict = None,
        temperature: dict = None,
    ) -> nmdc.ChemicalConversionProcess:
        """
        Generate a chemical conversion process object from the provided data.

        Parameters
        ----------
        name : str
            The name of the chemical conversion process.
        description : str
            A description of the chemical conversion process.
        processing_institution : str, optional
            The institution responsible for processing.
        chemical_conversion_category : str, optional
            The type of chemical conversion process.
        protocol_link :dict, optional
            Link to the protocol.
        temperature : dict, optional
            The value of a temperature measurement or temperature used in a process
        has_input : list
            A list of input sample IDs for the chemical conversion process.
        has_output : list
            A list of output sample IDs for the chemical conversion process.
        CLIENT_ID : str
            The client ID for the NMDC API.
        CLIENT_SECRET : str
            The client secret for the NMDC API.

        Returns
        -------
        nmdc.ChemicalConversionProcess
            An NMDC ChemicalConversionProcess object with the provided metadata.
        """
        nmdc_id = self.id_pool.get_id(
            nmdc_type=NmdcTypes.ChemicalConversionProcess,
            client_id=CLIENT_ID,
            client_secret=CLIENT_SECRET,
        )
=======
    def validate_nmdc_database(self, json: str | dict, use_api: bool = True) -> dict:
        """
        Validate the NMDC database JSON object against the NMDC schema.

        This method checks if the provided JSON file conforms to the NMDC schema.
        If the validation fails, it returns the errors.


        Parameters
        ----------
        json : str | dict
            The JSON object or path to the JSON file to validate.

        use_api : bool
            Whether to use the NMDC API for validation. If False, uses local validation.

        Returns
        -------
        dict
            A dictionary with the validation result.
            If valid, returns {"result": "All okay!"}.
            If errors, returns {"result": "errors", "detail": [list of errors]}.


        Raises
        ------
        ValueError
            If the JSON file does not conform to the NMDC schema.
        """
        if use_api:
            api_metadata = Metadata(env=ENV)
            api_metadata.validate_json(json)
            return {"result": "All okay!"}
        else:
            if isinstance(json, str):
                with open(json) as f:
                    data = json.load(f)
            else:
                data = json

            validation_result = self._validate_json_no_api(metadata=data)
            return validation_result
>>>>>>> c24c184f

        # Required fields
        data_dict = {
            "id": nmdc_id,
            "has_input": has_input,
            "has_output": has_output,
            "name": name,
            "description": description,
            "processing_institution": processing_institution,
            "chemical_conversion_category": chemical_conversion_category,
            "protocol_link": protocol_link,
            "temperature": temperature,
            "type": NmdcTypes.ChemicalConversionProcess,
        }

        return nmdc.ChemicalConversionProcess(**data_dict)

    def generate_extraction(
        self,
        name: str,
        description: str,
        has_input: list,
        has_output: list,
        CLIENT_ID: str,
        CLIENT_SECRET: str,
        processing_institution: str = None,
        substances_used: dict = None,
        extraction_targets: list = None,
        input_mass: dict = None,
        temperature: dict = None,
        protocol_link: dict = None,
        volume: dict = None,
    ) -> nmdc.Extraction:
        """
        Generate an extraction object from the provided data.

        Parameters
        ----------
        name : str
            The name of the subsampling process.
        description : str
            A description of the subsampling process.
        processing_institution : str, optional
            The institution responsible for processing.
        substances_used : dict, optional
        extraction_targets:list, optional
        input_mass : dict, optional
        temperature:dict, optional
        has_input : list
            A list of input sample IDs for the extraction process.
        has_output : list
            A list of output sample IDs for the extraction process.
        CLIENT_ID : str
            The client ID for the NMDC API.
        CLIENT_SECRET : str
            The client secret for the NMDC API.
        protocol_link :dict, optional
            Link to the protocol.
        volume :dict, optional
            Volume of extraction

        Returns
        -------
        nmdc.Extraction
            An NMDC Extraction object with the provided metadata.
        """
        nmdc_id = self.id_pool.get_id(
            nmdc_type=NmdcTypes.Extraction,
            client_id=CLIENT_ID,
            client_secret=CLIENT_SECRET,
        )

        data_dict = {
            "id": nmdc_id,
            "name": name,
            "processing_institution": processing_institution,
            "description": description,
            "substances_used": substances_used,
            "extraction_targets": extraction_targets,
            "input_mass": input_mass,
            "temperature": temperature,
            "has_input": has_input,
            "has_output": has_output,
            "type": NmdcTypes.Extraction,
            "protocol_link": protocol_link,
            "volume": volume,
        }

        return nmdc.Extraction(**data_dict)

    def generate_chromatographic_separation(
        self,
        name: str,
        description: str,
        has_input: list,
        has_output: list,
        CLIENT_ID: str,
        CLIENT_SECRET: str,
        processing_institution: str = None,
        protocol_link: dict = None,
        chromatographic_category: str = None,
        ordered_mobile_phases: list[dict] = None,
        stationary_phase: str = None,
    ) -> nmdc.ChromatographicSeparationProcess:
        """
        Generate a chromatographic separation process object from the provided data.

        Parameters
        ----------
        name : str
            The name of the chromatographic separation process.
        description : str
            A description of the chromatographic separation process.
        processing_institution : str, optional
            The institution responsible for processing.
        protocol_link:dict,optional
            A link to the protocol used.
        chromatographic_category:str,optional
            The type of chromatography used in a process.
        ordered_mobile_phases:list[dict],optional
            The solution(s) that moves through a chromatography column.
        stationary_phase:str,optional
            The material the stationary phase is comprised of used in chromatography.
        protocol_link:dict,optional
            A link to the protocol used.
        has_input : list
            A list of input sample IDs for the chromatographic separation process.
        has_output : list
            A list of output sample IDs for the chromatographic separation process.
        CLIENT_ID : str
            The client ID for the NMDC API.
        CLIENT_SECRET : str
            The client secret for the NMDC API.

        Returns
        -------
        nmdc.ChromatographicSeparationProcess
            An NMDC ChromatographicSeparationProcess object with the provided metadata.

        """
        nmdc_id = self.id_pool.get_id(
            nmdc_type=NmdcTypes.ChromatographicSeparationProcess,
            client_id=CLIENT_ID,
            client_secret=CLIENT_SECRET,
        )
<<<<<<< HEAD
=======
        assert start_time <= end_time, "Start time must be before end time."
        return start_time, end_time

    @staticmethod
    def _validate_json_no_api(metadata: dict) -> dict:
        """
        Checks whether the input dictionary represents a valid instance of the nmdc `Database` class
        defined in the NMDC Schema.

        This code was grabbed from nmdc-runtime and modified to be a static method here.

        Parameters
        ----------
        in_docs: dict
            The dictionary you want to validate.

        Returns
        -------
        dict
            A dictionary with two keys: `result` and `detail`. The value of `result` is either `"valid"` or `"invalid"`,
              and the value of `detail` is a list of validation error messages (if any).

        Example
        -------
        {
            "biosample_set": [
                {"id": "nmdc:bsm-00-000001", ...},
                {"id": "nmdc:bsm-00-000002", ...}
            ],
            "study_set": [
                {"id": "nmdc:sty-00-000001", ...},
                {"id": "nmdc:sty-00-000002", ...}
            ]
        }
        """

        def get_nmdc_json_schema():
            """Get NMDC JSON Schema with materialized patterns (for identifier regexes). Gets the schema from the nmdc_schema package.
            Validates against the most recent release of nmdc_schema.

            Returns
            -------
            dict
                The NMDC JSON Schema as a dictionary.
            """

            d = json.loads(
                BytesIO(
                    pkgutil.get_data(
                        "nmdc_schema", "nmdc_materialized_patterns.schema.json"
                    )
                )
                .getvalue()
                .decode("utf-8")
            )
            return d

        def get_nmdc_yaml_view() -> SchemaView:
            nmdc_schema_bytes = pkgutil.get_data(
                "nmdc_schema", "nmdc_materialized_patterns.yaml"
            )
            nmdc_schema_yaml_string = str(nmdc_schema_bytes, "utf-8")
            nmdc_view = SchemaView(nmdc_schema_yaml_string)
            return nmdc_view

        def nmdc_database_collection_names():
            """
            This function was designed to return a list of names of all Database slots that represents database
                collections
            """
            names = []
            view = get_nmdc_yaml_view()
            all_classes = set(view.all_classes())
            for slot in view.class_slots("Database"):
                rng = getattr(view.get_slot(slot), "range", None)
                if rng in all_classes:
                    names.append(slot)
            return names

        validator = Draft7Validator(get_nmdc_json_schema())
        docs = deepcopy(metadata)
        validation_errors = {}

        known_coll_names = set(nmdc_database_collection_names())
        for coll_name, coll_docs in docs.items():
            if coll_name not in known_coll_names:
                # We expect each key in `in_docs` to be a known schema collection name. However, `@type` is a special key
                # for JSON-LD, used for JSON serialization of e.g. LinkML objects. That is, the value of `@type` lets a
                # client know that the JSON object (a dict in Python) should be interpreted as a
                # <https://w3id.org/nmdc/Database>. If `@type` is present as a key, and its value indicates that
                # `metadata` is indeed a nmdc:Database, that's fine, and we don't want to raise an exception.
                #
                # prompted by: https://github.com/microbiomedata/nmdc-runtime/discussions/858
                if coll_name == "@type" and coll_docs in ("Database", "nmdc:Database"):
                    continue
                else:
                    validation_errors[coll_name] = [
                        f"'{coll_name}' is not a known schema collection name"
                    ]
                    continue

            errors = list(validator.iter_errors({coll_name: coll_docs}))
            validation_errors[coll_name] = [e.message for e in errors]
            if coll_docs:
                if not isinstance(coll_docs, list):
                    validation_errors[coll_name].append("value must be a list")
                elif not all(isinstance(d, dict) for d in coll_docs):
                    validation_errors[coll_name].append(
                        "all elements of list must be dicts"
                    )

        if all(len(v) == 0 for v in validation_errors.values()):
            # Second pass. Try instantiating linkml-sourced dataclass
            metadata.pop("@type", None)
            try:
                NMDCDatabase(**metadata)
            except Exception as e:
                return {"result": "errors", "detail": str(e)}
            return {"result": "All Okay!"}
        else:
            return {"result": "errors", "detail": validation_errors}


class NMDCWorkflowMetadataGenerator(NMDCMetadataGenerator, ABC):
    """
    Abstract class for generating NMDC metadata objects using provided metadata files and configuration.
>>>>>>> c24c184f

        data_dict = {
            "id": nmdc_id,
            "name": name,
            "description": description,
            "processing_institution": processing_institution,
            "protocol_link": protocol_link,
            "chromatographic_category": chromatographic_category,
            "ordered_mobile_phases": ordered_mobile_phases,
            "stationary_phase": stationary_phase,
            "has_input": has_input,
            "has_output": has_output,
            "type": NmdcTypes.ChromatographicSeparationProcess,
        }

        return nmdc.ChromatographicSeparationProcess(**data_dict)

    def generate_dissolving_process(
        self,
        name: str,
        description: str,
        has_input: list,
        has_output: list,
        CLIENT_ID: str,
        CLIENT_SECRET: str,
        processing_institution: str = None,
        protocol_link: dict = None,
        substances_used: List[nmdc.PortionOfSubstance] | None = None,
    ) -> nmdc.DissolvingProcess:
        """
        Generate a dissolving process object from the provided data.

        Parameters
        ----------
        name : str
            The name of the dissolving process.
        description : str
            A description of the dissolving process.
        processing_institution : str, optional
            The institution responsible for processing.
        protocol_link:dict,optional
            A link to the protocol used.
        has_input : list
            A list of input sample IDs for the dissolving process.
        has_outputs : list
            A list of output sample IDs for the dissolving process.
        CLIENT_ID : str
            The client ID for the NMDC API.
        CLIENT_SECRET : str
            The client secret for the NMDC API.
        substances_used : List[nmdc.PortionOfSubstance], optional
            A list of PortionOfSubstance objects used in the dissolving process.

        Returns
        -------
        nmdc.DissolvingProcess
            An NMDC DissolvingProcess object with the provided metadata.
        """

        nmdc_id = self.id_pool.get_id(
            nmdc_type=NmdcTypes.DissolvingProcess,
            client_id=CLIENT_ID,
            client_secret=CLIENT_SECRET,
        )

        data_dict = {
            "id": nmdc_id,
            "has_input": has_input,
            "has_output": has_output,
            "type": NmdcTypes.DissolvingProcess,
            "name": name,
            "description": description,
            "processing_institution": processing_institution,
            "protocol_link": protocol_link,
            "substances_used": substances_used
        }

        return nmdc.DissolvingProcess(**data_dict)

    def generate_metabolomics_analysis(
        self,
        cluster_name: str,
        raw_data_name: str,
        raw_data_id: str,
        data_gen_id_list: List[str],
        processed_data_id: str,
        parameter_data_id: str,
        processing_institution: str,
        CLIENT_ID: str,
        CLIENT_SECRET: str,
        calibration_id: str = None,
        incremeneted_id: str = None,
        metabolite_identifications: List[nmdc.MetaboliteIdentification] = None,
        type: str = NmdcTypes.MetabolomicsAnalysis,
    ) -> nmdc.MetabolomicsAnalysis:
        """
        Create an NMDC MetabolomicsAnalysis object with metadata for a workflow analysis.

        This method generates an NMDC MetabolomicsAnalysis object, including details
        about the analysis, the processing institution, and relevant workflow information.

        Parameters
        ----------
        cluster_name : str
            Name of the cluster or computing resource used for the analysis.
        raw_data_name : str
            Name of the raw data file that was analyzed.
        raw_data_id : str
            ID of the raw data object that was analyzed.
        data_gen_id_list : List[str]
            ID of the DataGeneration object that generated the raw data.
        processed_data_id : str
            ID of the processed data resulting from the analysis.
        parameter_data_id : str
            ID of the parameter data object used for the analysis.
        processing_institution : str
            Name of the institution where the analysis was performed.
        CLIENT_ID : str
            The client ID for the NMDC API.
        CLIENT_SECRET : str
            The client secret for the NMDC API.
        calibration_id : str, optional
            ID of the calibration information used for the analysis.
            Default is None, indicating no calibration information.
        incremeneted_id : str, optional
            An optional incremented ID for the MetabolomicsAnalysis object.
            If not provided, a new NMDC ID will be minted.
        metabolite_identifications : List[nmdc.MetaboliteIdentification], optional
            List of MetaboliteIdentification objects associated with the analysis.
            Default is None, which indicates no metabolite identifications.
        type : str, optional
            The type of the analysis. Default is NmdcTypes.MetabolomicsAnalysis.

        Returns
        -------
        nmdc.MetabolomicsAnalysis
            An NMDC MetabolomicsAnalysis instance with the provided metadata.

        Notes
        -----
        The 'started_at_time' and 'ended_at_time' fields are initialized with
        placeholder values and should be updated with actual timestamps later
        when the processed files are iterated over in the run method.

        """
        if incremeneted_id is None:
            # If no incremented id is provided, mint a new one

            nmdc_id = (
                self.id_pool.get_id(
                    nmdc_type=NmdcTypes.MetabolomicsAnalysis,
                    client_id=CLIENT_ID,
                    client_secret=CLIENT_SECRET,
                )
                + ".1"
            )

        data_dict = {
            "id": incremeneted_id if incremeneted_id is not None else nmdc_id,
            "name": f"{self.workflow_analysis_name} for {raw_data_name}",
            "description": self.workflow_description,
            "processing_institution": processing_institution,
            "execution_resource": cluster_name,
            "git_url": self.workflow_git_url,
            "version": self.workflow_version,
            "was_informed_by": data_gen_id_list,
            "has_input": [raw_data_id, parameter_data_id],
            "has_output": [processed_data_id],
            "started_at_time": "placeholder",
            "ended_at_time": "placeholder",
            "type": type,
            "metabolomics_analysis_category": self.workflow_category,
        }

        if calibration_id is not None:
            data_dict["uses_calibration"] = calibration_id

        if metabolite_identifications is not None:
            data_dict["has_metabolite_identifications"] = metabolite_identifications
        data_dict = self.clean_dict(data_dict)
        metab_analysis = nmdc.MetabolomicsAnalysis(**data_dict)

        return metab_analysis

    def generate_instrument(
        self,
        name: str,
        description: str,
        CLIENT_ID: str,
        CLIENT_SECRET: str,
        vendor: str = None,
        model: str = None,
    ) -> nmdc.Instrument:
        """
        Create an NMDC Instrument object with the provided metadata.

        This method generates an NMDC Instrument object, populated with the
        specified metadata.

        Parameters
        ----------
        name : str
            The name of the instrument.
        description : str
            A description of the instrument.
        CLIENT_ID : str
            The client ID for the NMDC API.
        CLIENT_SECRET : str
            The client secret for the NMDC API.
        vendor : str, optional
            The vendor/manufacturer of the instrument.
        model : str, optional
            The model of the instrument.

        Returns
        -------
        nmdc.Instrument
            An NMDC Instrument object with the specified metadata.
        """

        nmdc_id = self.id_pool.get_id(
            nmdc_type=NmdcTypes.Instrument,
            client_id=CLIENT_ID,
            client_secret=CLIENT_SECRET,
        )
        data_dict = {
            "id": nmdc_id,
            "name": name,
            "description": description,
            "type": NmdcTypes.Instrument,
        }

        if vendor:
            data_dict["vendor"] = vendor

        if model:
            data_dict["model"] = model

        # Clean the dictionary to remove any None values
        data_dict = self.clean_dict(data_dict)
        instrument = nmdc.Instrument(**data_dict)
        return instrument

    def dump_nmdc_database(self, nmdc_database: nmdc.Database, json_path: Path) -> None:
        """
        Dump the NMDC database to a JSON file.

        This method serializes the NMDC Database instance to a JSON file
        at the specified path.

        Parameters
        ----------
        nmdc_database : nmdc.Database
            The NMDC Database instance to dump.
        json_path : Path
            The file path where the JSON dump will be saved.

        Returns
        -------
        None

        Side Effects
        ------------
        Writes the database content to the file specified by
        `json_path`.
        """
        json_dumper.dump(nmdc_database, json_path)
        logging.info("Database successfully dumped in %s", json_path)

    def validate_nmdc_database(self, json_path: Path) -> None:
        """
        Validate the NMDC database JSON file against the NMDC schema.

        This method checks if the provided JSON file conforms to the NMDC schema.
        If the validation fails, it raises an exception.

        Parameters
        ----------
        json_path : Path
            The path to the JSON file to validate.

        Returns
        -------
        None

        Raises
        ------
        ValueError
            If the JSON file does not conform to the NMDC schema.
        """
        api_metadata = Metadata(env=ENV)
        api_metadata.validate_json(json_path)

    def json_submit(json: dict | str, CLIENT_ID: str, CLIENT_SECRET: str):
        """
        Submit the generated JSON metadata to the NMDC API.

        Parameters
        ----------
        json : dict | str
            The JSON metadata to submit. Can be a file path or a JSON string.
        CLIENT_ID : str
            The client ID for the NMDC API.
        CLIENT_SECRET : str
            The client secret for the NMDC API.

        Returns
        -------
        None

        """
        auth = NMDCAuth(client_id=CLIENT_ID, client_secret=CLIENT_SECRET)
        md = Metadata(env=ENV, auth=auth)
        success = md.submit_json(json)
        if success != 200:
            logging.error("Failed to submit JSON metadata: %s", json)
            raise ValueError("Failed to submit JSON metadata")

    @staticmethod
    def get_start_end_times(file) -> tuple:
        """
        Get the start and end times for a given file based on its filesystem metadata.

        This method retrieves the earliest and latest timestamps associated with the file,
        considering creation, modification, and, if available, birth times.

        Parameters
        ----------
        file : Path
            A pathlib.Path object representing the file.

        Returns
        -------
        tuple
            A tuple containing the start time and end time as formatted strings ("%Y-%m-%d %H:%M:%S").
        """
        stat_info = file.stat()
        timestamps = [stat_info.st_mtime, stat_info.st_ctime]
        if hasattr(stat_info, "st_birthtime"):
            timestamps.append(stat_info.st_birthtime)
        earliest_time = min(timestamps)
        start_time = datetime.fromtimestamp(earliest_time).strftime("%Y-%m-%d %H:%M:%S")
        end_time = datetime.fromtimestamp(stat_info.st_mtime).strftime(
            "%Y-%m-%d %H:%M:%S"
        )
        assert start_time <= end_time, "Start time must be before end time."
        return start_time, end_time


class NMDCWorkflowMetadataGenerator(NMDCMetadataGenerator, ABC):
    """
    Abstract class for generating NMDC metadata objects using provided metadata files and configuration.

    Parameters
    ----------
    metadata_file : str
        Path to the input CSV metadata file.
    database_dump_json_path : str
        Path where the output database dump JSON file will be saved.
    raw_data_url : str
        Base URL for the raw data files.
    process_data_url : str
        Base URL for the processed data files.
    """

    def __init__(
        self,
        metadata_file: str,
        database_dump_json_path: str,
        raw_data_url: str,
        process_data_url: str,
    ):
        super().__init__()
        self.metadata_file = metadata_file
        self.database_dump_json_path = database_dump_json_path
        self.raw_data_url = raw_data_url
        self.process_data_url = process_data_url
        self.raw_data_category = "instrument_data"

    def load_metadata(self) -> pd.core.frame.DataFrame:
        """
        Load and group workflow metadata from a CSV file.

        This method reads the metadata CSV file, checks for uniqueness in
        specified columns, checks that biosamples exist, and groups the data by biosample ID.

        Returns
        -------
        pd.core.frame.DataFrame
            A DataFrame containing the loaded and grouped metadata.

        Raises
        ------
        FileNotFoundError
            If the `metadata_file` does not exist.
        ValueError
            If values in columns 'Raw Data File',
            and 'Processed Data Directory' are not unique.

        Notes
        -----
        See example_metadata_file.csv in this directory for an example of
        the expected input file format.
        """
        try:
            metadata_df = pd.read_csv(self.metadata_file)
        except FileNotFoundError:
            raise FileNotFoundError(f"Metadata file not found: {self.metadata_file}")

        # Check for uniqueness in specified columns
        columns_to_check = self.unique_columns
        for column in columns_to_check:
            if not metadata_df[column].is_unique:
                raise ValueError(f"Duplicate values found in column '{column}'.")

        # Check that all biosamples exist
        biosample_ids = metadata_df["biosample_id"].unique()
        bs_client = BiosampleSearch(env=ENV)
        if pd.isna(biosample_ids)[0] == np.False_:
            if not bs_client.check_ids_exist(list(biosample_ids)):
                raise ValueError("Biosample IDs do not exist in the collection.")

        # Check that all studies exist
        if "biosample.associated_studies" in metadata_df.columns:
            # Convert string to list, make sure the values are unique, conmvert
            try:
                study_ids = ast.literal_eval(
                    metadata_df["biosample.associated_studies"].iloc[0]
                )
            except SyntaxError:
                study_ids = [metadata_df["biosample.associated_studies"].iloc[0]]
            ss_client = StudySearch(env=ENV)
            if not ss_client.check_ids_exist(study_ids):
                raise ValueError("Study IDs do not exist in the collection.")

        return metadata_df

    def generate_mass_spectrometry(
        self,
        file_path: Path,
        instrument_id: str,
        sample_id: str,
        raw_data_id: str,
        study_id: str,
        processing_institution: str,
        mass_spec_configuration_id: str,
        start_date: str,
        end_date: str,
        CLIENT_ID: str,
        CLIENT_SECRET: str,
        instrument_instance_specifier: str = None,
        lc_config_id: str = None,
        calibration_id: str = None,
    ) -> nmdc.DataGeneration:
        """
        Create an NMDC DataGeneration object for mass spectrometry and mint an NMDC ID.

        Parameters
        ----------
        file_path : Path
            File path of the mass spectrometry data.
        instrument_name : str
            Name of the instrument used for data generation.
        sample_id : str
            ID of the input sample associated with the data generation.
        raw_data_id : str
            ID of the raw data object associated with the data generation.
        study_id : str
            ID of the study associated with the data generation.
        processing_institution : str
            Name of the processing institution.
        mass_spec_config_name : str
            Name of the mass spectrometry configuration.
        start_date : str
            Start date of the data generation.
        end_date : str
            End date of the data generation.
        CLIENT_ID : str
            The client ID for the NMDC API.
        CLIENT_SECRET : str
            The client secret for the NMDC API.
        instrument_instance_specifier : str, optional
            Specifier for the instrument instance used in the data generation.
        lc_config_name : str, optional
            Name of the liquid chromatography configuration.
        calibration_id : str, optional
            ID of the calibration information generated with the data.
            Default is None, indicating no calibration information.

        Returns
        -------
        nmdc.DataGeneration
            An NMDC DataGeneration object with the provided metadata.

        Notes
        -----
        This method uses the nmdc_api_utilities package to fetch IDs for the instrument
        and configurations. It also mints a new NMDC ID for the DataGeneration object.

        """
        nmdc_id = self.id_pool.get_id(
            nmdc_type=NmdcTypes.MassSpectrometry,
            client_id=CLIENT_ID,
            client_secret=CLIENT_SECRET,
        )

        data_dict = {
            "id": nmdc_id,
            "name": file_path.stem,
            "description": self.mass_spec_desc,
            "add_date": datetime.now().strftime("%Y-%m-%d"),
            "eluent_introduction_category": self.mass_spec_eluent_intro,
            "has_mass_spectrometry_configuration": mass_spec_configuration_id,
            "has_chromatography_configuration": lc_config_id,
            "analyte_category": self.analyte_category,
            "instrument_used": instrument_id,
            "has_input": [sample_id],
            "has_output": [raw_data_id],
            "associated_studies": study_id,
            "processing_institution": processing_institution,
            "start_date": start_date,
            "end_date": end_date,
            "instrument_instance_specifier": instrument_instance_specifier,
            "type": NmdcTypes.MassSpectrometry,
        }

        if calibration_id is not None:
            data_dict["generates_calibration"] = calibration_id
        data_dict = self.clean_dict(data_dict)
        mass_spectrometry = nmdc.DataGeneration(**data_dict)

        return mass_spectrometry

    def check_for_biosamples(
        self,
        metadata_df: pd.DataFrame,
        nmdc_database_inst: nmdc.Database,
        CLIENT_ID: str,
        CLIENT_SECRET: str,
    ) -> None:
        """
        This method verifies the presence of the 'biosample_id' in the provided metadata DataFrame. It will loop over each row to verify the presence of the 'biosample_id', giving the option for some rows to need generation and some to already exist.
        If the 'biosample_id' is missing, it checks for the presence of required columns to generate a new biosample_id using the NMDC API. If they are all there, the function calls the dynam_parse_biosample_metadata method from the MetadataParser class to create the JSON for the biosample.
        If the required columns are missing and there is no biosample_id - it raises a ValueError.
        After the biosample_id is generated,it updates the DataFrame row with the newly minted biosample_id and the NMDC database instance with the new biosample JSON.

        Parameters
        ----------
        metadata_df : pd.DataFrame
            the dataframe containing the metadata information.
        nmdc_database_inst : nmdc.Database
            The NMDC Database instance to add the biosample to if one needs to be generated.
        CLIENT_ID : str
            The client ID for the NMDC API. Used to mint a biosmaple id if one does not exist.
        CLIENT_SECRET : str
            The client secret for the NMDC API. Used to mint a biosmaple id if one does not exist.

        Returns
        -------
        None

        Raises
        ------
        ValueError
            If the 'biosample.name' column is missing and 'biosample_id' is empty.
            If any required columns for biosample generation are missing.

        """
        parser = MetadataParser()
        metadata_df["biosample_id"] = metadata_df["biosample_id"].astype("object")

        if "biosample.name" not in metadata_df.columns:
            # if biosample.name does not exists check if biosample_id is empty. biosample_id should not be empty if biosample.name does not exist
            if len(metadata_df["biosample_id"]) == len(
                metadata_df.dropna(subset=["biosample_id"])
            ):
                return
            else:
                raise ValueError(
                    "biosample.name column is missing from the metadata file. Please provide biosample.name or biosample_id for each row. biosample.name is required to generate new biosample_id."
                )
        rows = metadata_df.groupby("biosample.name")
        for _, group in rows:
            row = group.iloc[0]
            if pd.isnull(row.get("biosample_id")):
                required_columns = [
                    "biosample.name",
                    "biosample.associated_studies",
                    "biosample.env_broad_scale",
                    "biosample.env_local_scale",
                    "biosample.env_medium",
                ]
                # Check for the existence of all required columns
                missing_columns = [
                    col for col in required_columns if col not in metadata_df.columns
                ]
                if missing_columns:
                    raise ValueError(
                        f"The following required columns are missing from the DataFrame: {', '.join(missing_columns)}"
                    )
                bio_api_key = self.load_bio_credentials(
                    config_file=self.minting_config_creds
                )
                # Generate biosamples if no biosample_id in spreadsheet
                biosample_metadata = parser.dynam_parse_biosample_metadata(
                    row=row, bio_api_key=bio_api_key
                )
                biosample = self.generate_biosample(
                    biosamp_metadata=biosample_metadata,
                    CLIENT_ID=CLIENT_ID,
                    CLIENT_SECRET=CLIENT_SECRET,
                )
                biosample_id = biosample.id
                metadata_df.loc[
                    metadata_df["biosample.name"] == row["biosample.name"],
                    "biosample_id",
                ] = biosample_id
                nmdc_database_inst.biosample_set.append(biosample)

    def check_doj_urls(self, metadata_df: pd.DataFrame, url_columns: List) -> None:
        """
        Check if the URLs in the input list already exist in the database.

        Parameters
        ----------
        metadata_df : pd.DataFrame
            The DataFrame containing the metadata information.
        url_columns : List
            The list of columns in the DataFrame that contain URLs to check.

        Returns
        -------
        None

        Raises
        ------
        ValueError
            If any URL in the metadata DataFrame is invalid or inaccessible.
        FileNotFoundError
            If no files are found in the specified directory columns.

        """
        urls = []
        for col in url_columns:
            # Check if this is a raw data URL column (only handle raw data URLs)
            if col == "raw_data_url":
                # For raw data URL column, use the URLs directly
                column_urls = metadata_df[col].dropna().tolist()
                urls.extend(column_urls)
                # Check if the urls are valid
                for url in column_urls[
                    :5
                ]:  # Check up to 5 URLs, or fewer if the list is shorter
                    try:
                        response = requests.head(url)
                        if response.status_code != 200:
                            raise ValueError(f"URL {url} is not accessible.")
                    except requests.RequestException as e:
                        raise ValueError(f"URL {url} is not accessible. Error: {e}")
            elif "directory" in col:
                # if its a directory, we need to gather all the files in the directory
                file_data_paths = [
                    list(Path(x).glob("**/*")) for x in metadata_df[col].to_list()
                ]
                # Add a check that the processed data directory is not empty
                if not any(file_data_paths):
                    raise FileNotFoundError(
                        f"No files found in {col}: {metadata_df[col]}"
                    )
                # line to flatten the list of lists
                file_data_paths = [
                    file for sublist in file_data_paths for file in sublist
                ]

                # if it is a directory, we need to grab the directory from the metadata file path
                if "process" in col:
                    urls += [
                        self.process_data_url + str(x.parent.name) + "/" + str(x.name)
                        for x in file_data_paths
                    ]
                elif "raw" in col:
                    urls += [
                        self.raw_data_url + str(x.parent.name) + "/" + str(x.name)
                        for x in file_data_paths
                    ]
                # check if the urls are valid
                for url in urls[
                    :5
                ]:  # Check up to 5 URLs, or fewer if the list is shorter
                    try:
                        response = requests.head(url)
                        if response.status_code != 200:
                            raise ValueError(f"URL {url} is not accessible.")
                    except requests.RequestException as e:
                        raise ValueError(f"URL {url} is not accessible. Error: {e}")
            else:
                # if its a file, we need to gather the file paths
                file_data_paths = [Path(x) for x in metadata_df[col].to_list()]
                if "process" in col:
                    urls += [
                        self.process_data_url + str(x.name) for x in file_data_paths
                    ]
                elif "raw" in col:
                    urls += [self.raw_data_url + str(x.name) for x in file_data_paths]
                # check if the urls are valid
                for url in urls[
                    :5
                ]:  # Check up to 5 URLs, or fewer if the list is shorter
                    try:
                        response = requests.head(url)
                        if response.status_code != 200:
                            raise ValueError(f"URL {url} is not accessible.")
                    except requests.RequestException as e:
                        raise ValueError(f"URL {url} is not accessible. Error: {e}")

        doj_client = DataObjectSearch(env=ENV)
        resp = doj_client.get_batch_records(
            id_list=urls, search_field="url", fields="id", chunk_size=10
        )
        if resp:
            raise ValueError(
                f"The following URLs already exist in the database: {', '.join(resp)}"
            )

    def check_manifest(
        self,
        metadata_df: pd.DataFrame,
        nmdc_database_inst: nmdc.Database,
        CLIENT_ID: str,
        CLIENT_SECRET: str,
    ) -> None:
        """
        Check if the manifest id is passed in the metadata DataFrame. If not, generate a new manifest id and add it to the NMDC database instance.

        Parameters
        ----------
        metadata_df : pd.DataFrame
            The DataFrame containing the metadata information.
        nmdc_database_inst : nmdc.Database
            The NMDC Database instance to add the manifest to if one needs to be generated.
        CLIENT_ID : str
            The client ID for the NMDC API. Used to mint a manifest id if one does not exist.
        CLIENT_SECRET : str
            The client secret for the NMDC API. Used to mint a manifest id if one does not exist.

        """
        if (
            "manifest_id" not in metadata_df.columns
            or metadata_df["manifest_id"].isnull().any()
        ):
            self.generate_manifest(
                metadata_df=metadata_df,
                nmdc_database_inst=nmdc_database_inst,
                CLIENT_ID=CLIENT_ID,
                CLIENT_SECRET=CLIENT_SECRET,
            )

    def update_outputs(
        self,
        analysis_obj: object,
        raw_data_obj_id: str,
        parameter_data_id: str,
        processed_data_id_list: list,
        mass_spec_obj: object = None,
        rerun: bool = False,
    ) -> None:
        """
        Update output references for Mass Spectrometry and Workflow Analysis objects.

        This method assigns the output references for a Mass Spectrometry object
        and a Workflow Execution Analysis object. It sets `mass_spec_obj.has_output`
        to the ID of `raw_data_obj` and `analysis_obj.has_output` to a list of
        processed data IDs.

        Parameters
        ----------
        analysis_obj : object
            The Workflow Execution Analysis object to update
            (e.g., MetabolomicsAnalysis).
        raw_data_obj_id : str
            The Raw Data Object associated with the Mass Spectrometry.
        parameter_data_id : str
            ID of the data object representing the parameter data used for the analysis.
        processed_data_id_list : list
            List of IDs representing processed data objects associated with
            the Workflow Execution.
        mass_spec_obj : object , optional
            The Mass Spectrometry object to update. Optional for rerun cases.
        rerun : bool, optional
            If True, this indicates the run is a rerun, and the method will not set `mass_spec_obj.has_output` because there is not one.
            Default is False.

        Returns
        -------
        None

        Notes
        ------
        - Sets `mass_spec_obj.has_output` to [raw_data_obj.id].
        - Sets `analysis_obj.has_output` to `processed_data_id_list`.

        """
        if not rerun:
            # if it is not a rerun, set the mass spec object, otherwise there will not be a mass spec object
            mass_spec_obj.has_output = [raw_data_obj_id]
        analysis_obj.has_input = parameter_data_id
        analysis_obj.has_output = processed_data_id_list

    def generate_mass_spec_fields(
        self,
        metadata_df: pd.DataFrame,
    ) -> None:
        """
        Generate mass_spec_id, lc_config_name, and instrument_id information for each row in the metadata DataFrame. Add fields back to the DataFrame.

        Parameters
        ----------
        metadata_df : pd.DataFrame
            The metadata DataFrame.

        Returns
        -------
        None
        """
        is_client = InstrumentSearch(env=ENV)
        cs_client = ConfigurationSearch(env=ENV)
        instrument_names = metadata_df["instrument_used"].unique()
        if "chromat_configuration_name" in metadata_df.columns:
            # If the column exists, get unique LC configuration names
            lc_config_names = metadata_df["chromat_configuration_name"].unique()
        else:
            # If the column does not exist, set it to an empty array
            lc_config_names = []
        mass_spec_config_names = metadata_df["mass_spec_configuration_name"].unique()

        # loop through each variable and get the id for each name
        # and add it to the metadata_df
        for var in [instrument_names, lc_config_names, mass_spec_config_names]:
            for name in var:
                if var is instrument_names:
                    # Get instrument id
                    instrument_id = is_client.get_record_by_attribute(
                        attribute_name="name",
                        attribute_value=name,
                        fields="id",
                        exact_match=True,
                    )[0]["id"]
                    metadata_df.loc[
                        metadata_df["instrument_used"] == name, "instrument_id"
                    ] = instrument_id
                elif var is lc_config_names:
                    # Get LC configuration id
                    try:
                        lc_config_id = cs_client.get_record_by_attribute(
                            attribute_name="name",
                            attribute_value=name,
                            fields="id",
                            exact_match=True,
                        )[0]["id"]
                    except IndexError:
                        raise ValueError(
                            f"Configuration '{name}' not found in the database."
                        )
                    metadata_df.loc[
                        metadata_df["chromat_configuration_name"] == name,
                        "lc_config_id",
                    ] = lc_config_id

                elif var is mass_spec_config_names:
                    # Get mass spec configuration id
                    mass_spec_id = cs_client.get_record_by_attribute(
                        attribute_name="name",
                        attribute_value=name,
                        fields="id",
                        exact_match=True,
                    )[0]["id"]
                    metadata_df.loc[
                        metadata_df["mass_spec_configuration_name"] == name,
                        "mass_spec_configuration_id",
                    ] = mass_spec_id

    def generate_manifest(
        self,
        metadata_df: pd.DataFrame,
        nmdc_database_inst: nmdc.Database,
        CLIENT_ID: str,
        CLIENT_SECRET: str,
    ) -> None:
        """
        Generate manifest information and data objects for each manifest. Add the manifest id to the metadata DataFrame.

        Parameters
        ----------
        metadata_df : pd.DataFrame
            The metadata DataFrame.
        nmdc_database_inst : nmdc.Database
            The NMDC Database instance.
        CLIENT_ID : str
            The client ID for the NMDC API.
        CLIENT_SECRET : str
            The client secret for the NMDC API.

        Returns
        -------
        None
        """
        # check if manifest_name exists and has non-null values. If not, return
        if (
            "manifest_name" not in metadata_df.columns
            or metadata_df["manifest_name"].isnull().all()
        ):
            print("No manifests will be added.")
            return

        # Get unique combinations of manifest_name and (if existing) manifest_id and create initial mapping
        if "manifest_id" not in metadata_df.columns:
            metadata_df["manifest_id"] = None

        manifest_id_mapping = {}
        manifest_names = metadata_df[["manifest_name", "manifest_id"]].drop_duplicates()

        for _, row in manifest_names.iterrows():
            manifest_id_mapping[row["manifest_name"]] = row["manifest_id"]

        for manifest_name in tqdm(
            manifest_id_mapping.keys(),
            total=len(manifest_names),
            desc="Generating manifest information and data objects",
        ):
            # If there is already an manifest_id associated with a manifest_name
            if manifest_id_mapping[manifest_name] is not None:
                continue
            # mint id
            manifest_id = self.id_pool.get_id(
                nmdc_type=NmdcTypes.Manifest,
                client_id=CLIENT_ID,
                client_secret=CLIENT_SECRET,
            )

            data_dict = {
                "id": manifest_id,
                "name": manifest_name,
                "type": NmdcTypes.Manifest,
                "manifest_category": "instrument_run",
            }

            manifest = nmdc.Manifest(**data_dict)

            nmdc_database_inst.manifest_set.append(manifest)

            # Add manifest_id to the mapping dictionary
            manifest_id_mapping[manifest_name] = manifest.id

        # Update the metadata_df in a single operation
        metadata_df["manifest_id"] = metadata_df["manifest_name"].map(
            manifest_id_mapping
        )

    def generate_biosample(
        self, biosamp_metadata: dict, CLIENT_ID: str, CLIENT_SECRET: str
    ) -> nmdc.Biosample:
        """
        Mint a biosample id from the given metadata and create a biosample instance.

        Parameters
        ----------
        biosamp_metadata : dict
            The metadata object containing biosample information.
        CLIENT_ID : str
            The client ID for the NMDC API.
        CLIENT_SECRET : str
            The client secret for the NMDC API.

        Returns
        -------
        nmdc.Biosample
            The generated biosample instance.

        """

        # If no biosample id in spreadsheet, mint biosample ids
        if biosamp_metadata["id"] is None:
            biosamp_metadata["id"] = self.id_pool.get_id(
                nmdc_type=NmdcTypes.Biosample,
                client_id=CLIENT_ID,
                client_secret=CLIENT_SECRET,
            )

        # Filter dictionary to remove any key/value pairs with None as the value
        biosamp_dict = self.clean_dict(biosamp_metadata)

        biosample_object = nmdc.Biosample(**biosamp_dict)

        return biosample_object

    def get_workflow_version(self, workflow_version_git_url: str) -> str:
        """
        Get the version of the workflow from the git repository.

        Parameters
        ----------
        repo_link : str
            The URL of the git repository containing the workflow version.

        Returns
        -------
        str
            The version of the workflow.
        """
        resp = requests.get(workflow_version_git_url)
        if resp.status_code == 200:
            # Regular expression to find the current_version
            match = re.search(r"current_version\s*=\s*([\d.]+)", resp.text)
            if match:
                current_version = match.group(1)
            return current_version
        else:
            logging.warning(
                f"Failed to fetch the workflow version from the Git repository {workflow_version_git_url}"
            )
        return None<|MERGE_RESOLUTION|>--- conflicted
+++ resolved
@@ -651,7 +651,7 @@
             "description": description,
             "processing_institution": processing_institution,
             "mass": mass,
-            "protocol_link":protocol_link,
+            "protocol_link": protocol_link,
         }
 
         return nmdc.SubSamplingProcess(**data_dict)
@@ -672,7 +672,6 @@
         """
         Generate a filtration process object from the provided data.
 
-<<<<<<< HEAD
         Parameters
         ----------
         name : str
@@ -710,7 +709,7 @@
             "name": name,
             "description": description,
             "processing_institution": processing_institution,
-            "protocol_link":protocol_link,
+            "protocol_link": protocol_link,
             "filter_material": filter_material,
             "filter_pore_size": filter_pore_size,
         }
@@ -766,50 +765,6 @@
             client_id=CLIENT_ID,
             client_secret=CLIENT_SECRET,
         )
-=======
-    def validate_nmdc_database(self, json: str | dict, use_api: bool = True) -> dict:
-        """
-        Validate the NMDC database JSON object against the NMDC schema.
-
-        This method checks if the provided JSON file conforms to the NMDC schema.
-        If the validation fails, it returns the errors.
-
-
-        Parameters
-        ----------
-        json : str | dict
-            The JSON object or path to the JSON file to validate.
-
-        use_api : bool
-            Whether to use the NMDC API for validation. If False, uses local validation.
-
-        Returns
-        -------
-        dict
-            A dictionary with the validation result.
-            If valid, returns {"result": "All okay!"}.
-            If errors, returns {"result": "errors", "detail": [list of errors]}.
-
-
-        Raises
-        ------
-        ValueError
-            If the JSON file does not conform to the NMDC schema.
-        """
-        if use_api:
-            api_metadata = Metadata(env=ENV)
-            api_metadata.validate_json(json)
-            return {"result": "All okay!"}
-        else:
-            if isinstance(json, str):
-                with open(json) as f:
-                    data = json.load(f)
-            else:
-                data = json
-
-            validation_result = self._validate_json_no_api(metadata=data)
-            return validation_result
->>>>>>> c24c184f
 
         # Required fields
         data_dict = {
@@ -955,135 +910,6 @@
             client_id=CLIENT_ID,
             client_secret=CLIENT_SECRET,
         )
-<<<<<<< HEAD
-=======
-        assert start_time <= end_time, "Start time must be before end time."
-        return start_time, end_time
-
-    @staticmethod
-    def _validate_json_no_api(metadata: dict) -> dict:
-        """
-        Checks whether the input dictionary represents a valid instance of the nmdc `Database` class
-        defined in the NMDC Schema.
-
-        This code was grabbed from nmdc-runtime and modified to be a static method here.
-
-        Parameters
-        ----------
-        in_docs: dict
-            The dictionary you want to validate.
-
-        Returns
-        -------
-        dict
-            A dictionary with two keys: `result` and `detail`. The value of `result` is either `"valid"` or `"invalid"`,
-              and the value of `detail` is a list of validation error messages (if any).
-
-        Example
-        -------
-        {
-            "biosample_set": [
-                {"id": "nmdc:bsm-00-000001", ...},
-                {"id": "nmdc:bsm-00-000002", ...}
-            ],
-            "study_set": [
-                {"id": "nmdc:sty-00-000001", ...},
-                {"id": "nmdc:sty-00-000002", ...}
-            ]
-        }
-        """
-
-        def get_nmdc_json_schema():
-            """Get NMDC JSON Schema with materialized patterns (for identifier regexes). Gets the schema from the nmdc_schema package.
-            Validates against the most recent release of nmdc_schema.
-
-            Returns
-            -------
-            dict
-                The NMDC JSON Schema as a dictionary.
-            """
-
-            d = json.loads(
-                BytesIO(
-                    pkgutil.get_data(
-                        "nmdc_schema", "nmdc_materialized_patterns.schema.json"
-                    )
-                )
-                .getvalue()
-                .decode("utf-8")
-            )
-            return d
-
-        def get_nmdc_yaml_view() -> SchemaView:
-            nmdc_schema_bytes = pkgutil.get_data(
-                "nmdc_schema", "nmdc_materialized_patterns.yaml"
-            )
-            nmdc_schema_yaml_string = str(nmdc_schema_bytes, "utf-8")
-            nmdc_view = SchemaView(nmdc_schema_yaml_string)
-            return nmdc_view
-
-        def nmdc_database_collection_names():
-            """
-            This function was designed to return a list of names of all Database slots that represents database
-                collections
-            """
-            names = []
-            view = get_nmdc_yaml_view()
-            all_classes = set(view.all_classes())
-            for slot in view.class_slots("Database"):
-                rng = getattr(view.get_slot(slot), "range", None)
-                if rng in all_classes:
-                    names.append(slot)
-            return names
-
-        validator = Draft7Validator(get_nmdc_json_schema())
-        docs = deepcopy(metadata)
-        validation_errors = {}
-
-        known_coll_names = set(nmdc_database_collection_names())
-        for coll_name, coll_docs in docs.items():
-            if coll_name not in known_coll_names:
-                # We expect each key in `in_docs` to be a known schema collection name. However, `@type` is a special key
-                # for JSON-LD, used for JSON serialization of e.g. LinkML objects. That is, the value of `@type` lets a
-                # client know that the JSON object (a dict in Python) should be interpreted as a
-                # <https://w3id.org/nmdc/Database>. If `@type` is present as a key, and its value indicates that
-                # `metadata` is indeed a nmdc:Database, that's fine, and we don't want to raise an exception.
-                #
-                # prompted by: https://github.com/microbiomedata/nmdc-runtime/discussions/858
-                if coll_name == "@type" and coll_docs in ("Database", "nmdc:Database"):
-                    continue
-                else:
-                    validation_errors[coll_name] = [
-                        f"'{coll_name}' is not a known schema collection name"
-                    ]
-                    continue
-
-            errors = list(validator.iter_errors({coll_name: coll_docs}))
-            validation_errors[coll_name] = [e.message for e in errors]
-            if coll_docs:
-                if not isinstance(coll_docs, list):
-                    validation_errors[coll_name].append("value must be a list")
-                elif not all(isinstance(d, dict) for d in coll_docs):
-                    validation_errors[coll_name].append(
-                        "all elements of list must be dicts"
-                    )
-
-        if all(len(v) == 0 for v in validation_errors.values()):
-            # Second pass. Try instantiating linkml-sourced dataclass
-            metadata.pop("@type", None)
-            try:
-                NMDCDatabase(**metadata)
-            except Exception as e:
-                return {"result": "errors", "detail": str(e)}
-            return {"result": "All Okay!"}
-        else:
-            return {"result": "errors", "detail": validation_errors}
-
-
-class NMDCWorkflowMetadataGenerator(NMDCMetadataGenerator, ABC):
-    """
-    Abstract class for generating NMDC metadata objects using provided metadata files and configuration.
->>>>>>> c24c184f
 
         data_dict = {
             "id": nmdc_id,
@@ -1158,7 +984,7 @@
             "description": description,
             "processing_institution": processing_institution,
             "protocol_link": protocol_link,
-            "substances_used": substances_used
+            "substances_used": substances_used,
         }
 
         return nmdc.DissolvingProcess(**data_dict)
@@ -1353,29 +1179,48 @@
         json_dumper.dump(nmdc_database, json_path)
         logging.info("Database successfully dumped in %s", json_path)
 
-    def validate_nmdc_database(self, json_path: Path) -> None:
-        """
-        Validate the NMDC database JSON file against the NMDC schema.
+    def validate_nmdc_database(self, json: str | dict, use_api: bool = True) -> dict:
+        """
+        Validate the NMDC database JSON object against the NMDC schema.
 
         This method checks if the provided JSON file conforms to the NMDC schema.
-        If the validation fails, it raises an exception.
-
-        Parameters
-        ----------
-        json_path : Path
-            The path to the JSON file to validate.
-
-        Returns
-        -------
-        None
+        If the validation fails, it returns the errors.
+
+
+        Parameters
+        ----------
+        json : str | dict
+            The JSON object or path to the JSON file to validate.
+
+        use_api : bool
+            Whether to use the NMDC API for validation. If False, uses local validation.
+
+        Returns
+        -------
+        dict
+            A dictionary with the validation result.
+            If valid, returns {"result": "All okay!"}.
+            If errors, returns {"result": "errors", "detail": [list of errors]}.
+
 
         Raises
         ------
         ValueError
             If the JSON file does not conform to the NMDC schema.
         """
-        api_metadata = Metadata(env=ENV)
-        api_metadata.validate_json(json_path)
+        if use_api:
+            api_metadata = Metadata(env=ENV)
+            api_metadata.validate_json(json)
+            return {"result": "All okay!"}
+        else:
+            if isinstance(json, str):
+                with open(json) as f:
+                    data = json.load(f)
+            else:
+                data = json
+
+            validation_result = self._validate_json_no_api(metadata=data)
+            return validation_result
 
     def json_submit(json: dict | str, CLIENT_ID: str, CLIENT_SECRET: str):
         """
@@ -1431,6 +1276,125 @@
         )
         assert start_time <= end_time, "Start time must be before end time."
         return start_time, end_time
+
+    @staticmethod
+    def _validate_json_no_api(metadata: dict) -> dict:
+        """
+        Checks whether the input dictionary represents a valid instance of the nmdc `Database` class
+        defined in the NMDC Schema.
+
+        This code was grabbed from nmdc-runtime and modified to be a static method here.
+
+        Parameters
+        ----------
+        in_docs: dict
+            The dictionary you want to validate.
+
+        Returns
+        -------
+        dict
+            A dictionary with two keys: `result` and `detail`. The value of `result` is either `"valid"` or `"invalid"`,
+              and the value of `detail` is a list of validation error messages (if any).
+
+        Example
+        -------
+        {
+            "biosample_set": [
+                {"id": "nmdc:bsm-00-000001", ...},
+                {"id": "nmdc:bsm-00-000002", ...}
+            ],
+            "study_set": [
+                {"id": "nmdc:sty-00-000001", ...},
+                {"id": "nmdc:sty-00-000002", ...}
+            ]
+        }
+        """
+
+        def get_nmdc_json_schema():
+            """Get NMDC JSON Schema with materialized patterns (for identifier regexes). Gets the schema from the nmdc_schema package.
+            Validates against the most recent release of nmdc_schema.
+
+            Returns
+            -------
+            dict
+                The NMDC JSON Schema as a dictionary.
+            """
+
+            d = json.loads(
+                BytesIO(
+                    pkgutil.get_data(
+                        "nmdc_schema", "nmdc_materialized_patterns.schema.json"
+                    )
+                )
+                .getvalue()
+                .decode("utf-8")
+            )
+            return d
+
+        def get_nmdc_yaml_view() -> SchemaView:
+            nmdc_schema_bytes = pkgutil.get_data(
+                "nmdc_schema", "nmdc_materialized_patterns.yaml"
+            )
+            nmdc_schema_yaml_string = str(nmdc_schema_bytes, "utf-8")
+            nmdc_view = SchemaView(nmdc_schema_yaml_string)
+            return nmdc_view
+
+        def nmdc_database_collection_names():
+            """
+            This function was designed to return a list of names of all Database slots that represents database
+                collections
+            """
+            names = []
+            view = get_nmdc_yaml_view()
+            all_classes = set(view.all_classes())
+            for slot in view.class_slots("Database"):
+                rng = getattr(view.get_slot(slot), "range", None)
+                if rng in all_classes:
+                    names.append(slot)
+            return names
+
+        validator = Draft7Validator(get_nmdc_json_schema())
+        docs = deepcopy(metadata)
+        validation_errors = {}
+
+        known_coll_names = set(nmdc_database_collection_names())
+        for coll_name, coll_docs in docs.items():
+            if coll_name not in known_coll_names:
+                # We expect each key in `in_docs` to be a known schema collection name. However, `@type` is a special key
+                # for JSON-LD, used for JSON serialization of e.g. LinkML objects. That is, the value of `@type` lets a
+                # client know that the JSON object (a dict in Python) should be interpreted as a
+                # <https://w3id.org/nmdc/Database>. If `@type` is present as a key, and its value indicates that
+                # `metadata` is indeed a nmdc:Database, that's fine, and we don't want to raise an exception.
+                #
+                # prompted by: https://github.com/microbiomedata/nmdc-runtime/discussions/858
+                if coll_name == "@type" and coll_docs in ("Database", "nmdc:Database"):
+                    continue
+                else:
+                    validation_errors[coll_name] = [
+                        f"'{coll_name}' is not a known schema collection name"
+                    ]
+                    continue
+
+            errors = list(validator.iter_errors({coll_name: coll_docs}))
+            validation_errors[coll_name] = [e.message for e in errors]
+            if coll_docs:
+                if not isinstance(coll_docs, list):
+                    validation_errors[coll_name].append("value must be a list")
+                elif not all(isinstance(d, dict) for d in coll_docs):
+                    validation_errors[coll_name].append(
+                        "all elements of list must be dicts"
+                    )
+
+        if all(len(v) == 0 for v in validation_errors.values()):
+            # Second pass. Try instantiating linkml-sourced dataclass
+            metadata.pop("@type", None)
+            try:
+                NMDCDatabase(**metadata)
+            except Exception as e:
+                return {"result": "errors", "detail": str(e)}
+            return {"result": "All Okay!"}
+        else:
+            return {"result": "errors", "detail": validation_errors}
 
 
 class NMDCWorkflowMetadataGenerator(NMDCMetadataGenerator, ABC):
