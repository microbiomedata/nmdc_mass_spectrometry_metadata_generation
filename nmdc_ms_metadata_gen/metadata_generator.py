--- conflicted
+++ resolved
@@ -119,7 +119,6 @@
         """
         return nmdc.Database()
 
-<<<<<<< HEAD
     def find_associated_ids(self, ids: list[str]):
         """
         Given a list of sample ids, find the associated study ids.
@@ -138,54 +137,6 @@
         )
         return resp
 
-    def load_bio_credentials(self, config_file: str = None) -> str:
-        """
-        Load bio ontology API key from the environment or a configuration file.
-
-        Parameters
-        ----------
-        config_file: str
-            The path to the configuration file.
-
-        Returns
-        -------
-        str
-            The bio ontology API key.
-
-        Raises
-        ------
-        FileNotFoundError
-            If the configuration file is not found, and the API key is not set in the environment.
-        ValueError
-            If the configuration file is not valid or does not contain the API key.
-
-        """
-        BIO_API_KEY = os.getenv("BIO_API_KEY")
-
-        if not BIO_API_KEY:
-            if config_file:
-                config_file = Path(config_file)
-                try:
-                    config = toml.load(config_file)
-                    BIO_API_KEY = config.get("BIO_API_KEY")
-                except FileNotFoundError:
-                    raise FileNotFoundError(f"Config file {config_file} not found.")
-                except toml.TomlDecodeError:
-                    raise ValueError("Error decoding TOML from the config file.")
-                except KeyError:
-                    raise ValueError(
-                        "Config file must contain BIO_API_KEY to generate biosample ids."
-                    )
-
-        if not BIO_API_KEY:
-            raise ValueError(
-                "BIO_API_KEY must be set either in environment variable or passed in the config file. It must be named BIO_API_KEY."
-            )
-
-        return BIO_API_KEY
-
-=======
->>>>>>> 8fcbdb04
     def clean_dict(self, dict: Dict) -> Dict:
         """
         Clean the dictionary by removing keys with empty or None values.
