--- conflicted
+++ resolved
@@ -127,7 +127,7 @@
         yaml_outline_path="tests/test_data/test_material_processing/SanClements-NOM_test.yaml",
         sample_to_dg_mapping_path="tests/test_data/test_material_processing/outputs_test_mapping_input.csv",
         test=True,
-        #minting_config_creds='../config.toml',
+        # minting_config_creds='../config.toml',
     )
 
     metadata = generator.run()
@@ -146,27 +146,15 @@
         study_id="nmdc:sty-11-8xdqsn54",
         yaml_outline_path="tests/test_data/test_material_processing/SanClements-NOM_test.yaml",
         sample_to_dg_mapping_path="tests/test_data/test_material_processing/changesheet_workflowsheet_test_mapping_input.csv",
-        #minting_config_creds='../config.toml',
-        test=True
+        # minting_config_creds='../config.toml',
+        test=True,
     )
 
-<<<<<<< HEAD
-    generator.run()
+    metadata = generator.run()
+    validate = generator.validate_nmdc_database(json=metadata, use_api=False)
+    assert validate["result"] == "All Okay!"
     filepath = generator.database_dump_json_path.split(".json")[0]
     changesheet = pd.read_csv(f"{filepath}_changesheet.csv")
     workflowsheet = pd.read_csv(f"{filepath}_workflowreference.csv")
 
-    assert (changesheet.shape[0] > 0) & (workflowsheet.shape[0] > 0)
-
-
-test_changesheet_workflowsheet()
-=======
-    metadata = generator.run()
-    validate = generator.validate_nmdc_database(json=metadata, use_api=False)
-    assert validate["result"] == "All Okay!"
-
-    changesheet = pd.read_csv(f"{generator.output_path}_changesheet.csv")
-    workflowsheet = pd.read_csv(f"{generator.output_path}_workflowreference.csv")
-
-    assert (changesheet.shape[0] > 0) & (workflowsheet.shape[0] > 0)
->>>>>>> c24c184f
+    assert (changesheet.shape[0] > 0) & (workflowsheet.shape[0] > 0)